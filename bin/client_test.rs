<<<<<<< HEAD
use zfx_subzero::cell::transfer::TransferOperation;
=======
use zfx_subzero::chain::alpha::TxHash;
use zfx_subzero::chain::alpha::{Transaction, TransferTx};
>>>>>>> b322871b
use zfx_subzero::client;
use zfx_subzero::protocol::{Request, Response};
use zfx_subzero::sleet;
use zfx_subzero::sleet::GenerateTxAck;
use zfx_subzero::version;
use zfx_subzero::zfx_id::Id;
use zfx_subzero::Result;

use ed25519_dalek::Keypair;
use std::net::SocketAddr;
use std::time::Duration;

use tokio;
use tracing::info;
use tracing_subscriber;

use clap::{value_t, App, Arg};

fn id_from_ip(ip: &SocketAddr) -> Id {
    Id::new(format!("{:?}", ip.clone()).as_bytes())
}

#[tokio::main]
async fn main() -> Result<()> {
    tracing_subscriber::fmt().compact().with_max_level(tracing::Level::DEBUG).init();

    let matches = App::new("zfx-subzero")
        .version("0.1")
        .author("zero.fx labs ltd.")
        .about("Generates a transaction and sends it to `sleet`")
        .arg(
            Arg::with_name("peer-ip")
                .short("ip")
                .long("peer-ip")
                .value_name("PEER_IP")
                .takes_value(true),
        )
        .arg(
            Arg::with_name("keypair")
                .short("kp")
                .long("keypair")
                .value_name("KEYPAIR_HEX")
                .takes_value(true),
        )
        .arg(
            Arg::with_name("cell-hash")
                .short("h")
                .long("cell-hash")
                .value_name("CELL_HASH")
                .takes_value(true),
        )
        .arg(Arg::with_name("loop").short("l").long("loop").value_name("N").takes_value(true))
        .get_matches();

    // The peer to be contacted
    let peer_ip = value_t!(matches.value_of("peer-ip"), SocketAddr).unwrap_or_else(|e| e.exit());
    // The keypair that owns the `txhash` for spending
    let keypair = value_t!(matches.value_of("keypair"), String).unwrap_or_else(|e| e.exit());
<<<<<<< HEAD
    // The root `cell-hash` to spend
    let cell_hash = value_t!(matches.value_of("cell-hash"), String).unwrap_or_else(|e| e.exit());
=======
    // The root `txhash` to spend
    let txhash = value_t!(matches.value_of("txhash"), String).unwrap_or_else(|e| e.exit());
    // How many times to loop
    let n = value_t!(matches.value_of("loop"), u64).unwrap_or(1);
>>>>>>> b322871b

    // Reconstruct the keypair
    let keypair_bytes = hex::decode(keypair).unwrap();
    let keypair = Keypair::from_bytes(&keypair_bytes).unwrap();
    let encoded = bincode::serialize(&keypair.public).unwrap();
    let pkh = blake3::hash(&encoded).as_bytes().clone();

    let cell_hash_vec = hex::decode(cell_hash).unwrap();
    let mut cell_hash_bytes = [0u8; 32];
    let mut i = 0;
    for i in 0..32 {
        cell_hash_bytes[i] = cell_hash_vec[i];
    }

<<<<<<< HEAD
    if let Some(Response::CellAck(cell_ack)) = client::oneshot(
        peer_ip,
        Request::GetCell(sleet::GetCell { cell_hash: cell_hash_bytes.clone() }),
    )
    .await?
    {
        let cell = cell_ack.cell.unwrap();
        info!("spendable: {:?}", cell.clone());
        // Construct a new tx and send it to the mempool. Note that we use the `tx_hash` of
        // the `Transaction` rather than the inner `Tx` (maybe FIXME needs to be looked at).
        let transfer_op = TransferOperation::new(cell, pkh.clone(), pkh.clone(), 1);
        let transfer_tx = transfer_op.transfer(&keypair).unwrap();
        let _ =
            client::oneshot(peer_ip, Request::GenerateTx(sleet::GenerateTx { cell: transfer_tx }))
                .await?;
=======
    for amount in 0..n {
        if let Some(Response::TxAck(sleet::TxAck { tx: Some(tx_in) })) =
            client::oneshot(peer_ip, Request::GetTx(sleet::GetTx { tx_hash: tx_hash.clone() }))
                .await?
        {
            info!("spendable: {:?}\n", tx_in);
            let transfer_tx =
                TransferTx::new(&keypair, tx_in, pkh.clone(), pkh.clone(), amount + 1);
            let tx = Transaction::TransferTx(transfer_tx);
            tx_hash = tx.hash();
            match client::oneshot(peer_ip, Request::GenerateTx(sleet::GenerateTx { tx })).await? {
                Some(Response::GenerateTxAck(GenerateTxAck { tx_hash: Some(hash) })) => {
                    // info!("Ack hash: {}", hex::encode(hash))
                }
                other => panic!("Unexpected: {:?}", other),
            }
            // info!("sent tx:\n{:?}\n", tx.clone());
            info!("new tx_hash: {}", hex::encode(&tx_hash));
            tokio::time::sleep(Duration::from_secs(10)).await;
        } else {
            panic!("tx doesn't exist: {}", hex::encode(&tx_hash));
        }
>>>>>>> b322871b
    }
    Ok(())
}<|MERGE_RESOLUTION|>--- conflicted
+++ resolved
@@ -1,9 +1,4 @@
-<<<<<<< HEAD
 use zfx_subzero::cell::transfer::TransferOperation;
-=======
-use zfx_subzero::chain::alpha::TxHash;
-use zfx_subzero::chain::alpha::{Transaction, TransferTx};
->>>>>>> b322871b
 use zfx_subzero::client;
 use zfx_subzero::protocol::{Request, Response};
 use zfx_subzero::sleet;
@@ -62,15 +57,9 @@
     let peer_ip = value_t!(matches.value_of("peer-ip"), SocketAddr).unwrap_or_else(|e| e.exit());
     // The keypair that owns the `txhash` for spending
     let keypair = value_t!(matches.value_of("keypair"), String).unwrap_or_else(|e| e.exit());
-<<<<<<< HEAD
     // The root `cell-hash` to spend
     let cell_hash = value_t!(matches.value_of("cell-hash"), String).unwrap_or_else(|e| e.exit());
-=======
-    // The root `txhash` to spend
-    let txhash = value_t!(matches.value_of("txhash"), String).unwrap_or_else(|e| e.exit());
-    // How many times to loop
     let n = value_t!(matches.value_of("loop"), u64).unwrap_or(1);
->>>>>>> b322871b
 
     // Reconstruct the keypair
     let keypair_bytes = hex::decode(keypair).unwrap();
@@ -85,46 +74,27 @@
         cell_hash_bytes[i] = cell_hash_vec[i];
     }
 
-<<<<<<< HEAD
-    if let Some(Response::CellAck(cell_ack)) = client::oneshot(
-        peer_ip,
-        Request::GetCell(sleet::GetCell { cell_hash: cell_hash_bytes.clone() }),
-    )
-    .await?
-    {
-        let cell = cell_ack.cell.unwrap();
-        info!("spendable: {:?}", cell.clone());
-        // Construct a new tx and send it to the mempool. Note that we use the `tx_hash` of
-        // the `Transaction` rather than the inner `Tx` (maybe FIXME needs to be looked at).
-        let transfer_op = TransferOperation::new(cell, pkh.clone(), pkh.clone(), 1);
-        let transfer_tx = transfer_op.transfer(&keypair).unwrap();
-        let _ =
-            client::oneshot(peer_ip, Request::GenerateTx(sleet::GenerateTx { cell: transfer_tx }))
-                .await?;
-=======
     for amount in 0..n {
-        if let Some(Response::TxAck(sleet::TxAck { tx: Some(tx_in) })) =
-            client::oneshot(peer_ip, Request::GetTx(sleet::GetTx { tx_hash: tx_hash.clone() }))
+        if let Some(Response::CellAck(sleet::CellAck { cell: Some(cell_in) })) =
+            client::oneshot(peer_ip, Request::GetCell(sleet::GetCell { cell_hash: cell_hash.clone() }))
                 .await?
         {
-            info!("spendable: {:?}\n", tx_in);
-            let transfer_tx =
-                TransferTx::new(&keypair, tx_in, pkh.clone(), pkh.clone(), amount + 1);
-            let tx = Transaction::TransferTx(transfer_tx);
-            tx_hash = tx.hash();
-            match client::oneshot(peer_ip, Request::GenerateTx(sleet::GenerateTx { tx })).await? {
-                Some(Response::GenerateTxAck(GenerateTxAck { tx_hash: Some(hash) })) => {
+            info!("spendable: {:?}\n", cell_in);
+            let transfer_op = TransferOperation::new(cell, pkh.clone(), pkh.clone(), amount + 1);
+            let transfer_tx = transfer_op.transfer(&keypair).unwrap();
+            cell_hash = transfer_tx.hash();
+            match client::oneshot(peer_ip, Request::GenerateTx(sleet::GenerateTx { cell: transfer_tx.clone() })).await? {
+                Some(Response::GenerateTxAck(GenerateTxAck { cell_hash: Some(hash) })) => {
                     // info!("Ack hash: {}", hex::encode(hash))
                 }
                 other => panic!("Unexpected: {:?}", other),
             }
             // info!("sent tx:\n{:?}\n", tx.clone());
-            info!("new tx_hash: {}", hex::encode(&tx_hash));
+            info!("new cell_hash: {}", hex::encode(&cell_hash));
             tokio::time::sleep(Duration::from_secs(10)).await;
         } else {
-            panic!("tx doesn't exist: {}", hex::encode(&tx_hash));
+            panic!("tx doesn't exist: {}", hex::encode(&cell_hash));
         }
->>>>>>> b322871b
     }
     Ok(())
 }