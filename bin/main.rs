use zfx_subzero::chain::alpha::tx::UTXOIds;
use zfx_subzero::chain::alpha::Alpha;
use zfx_subzero::client::Client;
use zfx_subzero::hail::Hail;
use zfx_subzero::ice::{self, Ice, Reservoir};
use zfx_subzero::server::{Router, Server};
use zfx_subzero::sleet::Sleet;
use zfx_subzero::view::{self, View};
use zfx_subzero::zfx_id::Id;
use zfx_subzero::Result;

use tracing::info;
use tracing_subscriber;

use actix::{Actor, Arbiter};
use actix_rt::System;

use clap::{value_t, values_t, App, Arg};

use ed25519_dalek::Keypair;
use rand::rngs::OsRng;

use std::collections::HashSet;
use std::io::{BufReader, Read, Write};
use std::net::SocketAddr;
use std::path::Path;

fn read_or_generate_keypair(node_id: String) -> Result<Keypair> {
    let tmp_dir = vec!["/tmp/", &node_id].concat();
    std::fs::create_dir_all(&tmp_dir).expect(&format!("Couldn't create directory: {}", tmp_dir));
    let keypair_path = vec![&tmp_dir[..], "/", &node_id, ".keypair"].concat();
    match std::fs::File::open(keypair_path.clone()) {
        Ok(mut file) => {
            let mut buf_reader = BufReader::new(file);
            let mut contents = String::new();
            buf_reader.read_to_string(&mut contents)?;
            info!("keypair => {:?}", contents.clone());
            let keypair_bytes = hex::decode(contents).unwrap();
            let keypair = Keypair::from_bytes(&keypair_bytes)?;
            Ok(keypair)
        }
        Err(_) => {
            let dir_path = vec!["/tmp/", &node_id].concat();
            let mut csprng = OsRng {};
            let keypair = Keypair::generate(&mut csprng);
            let keypair_string = hex::encode(keypair.to_bytes());
            info!("keypair => {:?}", keypair_string.clone());
            std::fs::create_dir_all(dir_path).unwrap();
            let mut file = std::fs::File::create(keypair_path)?;
            file.write_all(keypair_string.as_bytes())?;
            Ok(keypair)
        }
    }
}

fn main() -> Result<()> {
    tracing_subscriber::fmt()
        .with_level(false)
        .with_target(false)
        .without_time()
        .compact()
        .with_max_level(tracing::Level::INFO)
        .init();

    let matches = App::new("zfx-subzero")
        .version("0.1")
        .author("zero.fx labs ltd.")
        .about("Runs a zero.fx node")
        .arg(
            Arg::with_name("listener-ip")
                .short("a")
                .long("listener-ip")
                .value_name("LISTENER_IP")
                .takes_value(true),
        )
        .arg(
            Arg::with_name("bootstrap-ip")
                .short("b")
                .long("bootstrap-ip")
                .value_name("BOOTSTRAP_IP")
                .multiple(true),
        )
        .arg(
            Arg::with_name("keypair")
                .short("kp")
                .long("keypair")
                .value_name("KEYPAIR")
                .takes_value(true)
                .required(false),
        )
        .get_matches();

    let listener_ip =
        value_t!(matches.value_of("listener-ip"), SocketAddr).unwrap_or_else(|e| e.exit());
    let node_id = Id::from_ip(&listener_ip);
    let node_id_str = hex::encode(node_id.as_bytes());

    let keypair = match matches.value_of("keypair") {
        Some(keypair_hex) => {
            let dir_path = vec!["/tmp/", &node_id_str].concat();
            let file_path = vec!["/tmp/", &node_id_str, "/", &node_id_str, ".keypair"].concat();
            std::fs::create_dir_all(&dir_path)
                .expect(&format!("Couldn't create directory: {}", dir_path));
            let mut file = std::fs::File::create(file_path).unwrap();
            file.write_all(keypair_hex.as_bytes()).unwrap();
            let keypair_bytes = hex::decode(keypair_hex).unwrap();
            Keypair::from_bytes(&keypair_bytes).unwrap()
        }
        None => read_or_generate_keypair(node_id_str.clone()).unwrap(),
    };

    let bootstrap_ips =
        values_t!(matches.values_of("bootstrap-ip"), SocketAddr).unwrap_or_else(|e| e.exit());

    let system = System::new();

    let execution = async move {
        // Initialise a view with the bootstrap ips and start its actor
        let mut view = View::new(listener_ip);
        view.init(bootstrap_ips);
        let view_addr = view.start();

        // Create the `ice` actor
        let reservoir = Reservoir::new();
        let ice = Ice::new(node_id, listener_ip, reservoir);
        let ice_addr = ice.start();

        // Create the 'client' actor
        let client = Client::new();
        let client_addr = client.start();
<<<<<<< HEAD
=======

        // FIXME: Sleet has to be initialised with the genesis utxo ids.
        let sleet = Sleet::new(client_addr.clone().recipient(), node_id);
        let sleet_addr = sleet.start();
>>>>>>> 2240fd70

        // Create the `hail` actor
        let hail = Hail::new(client_addr.clone().recipient(), node_id);
        let hail_addr = hail.start();

        // Create the `sleet` actor
        let sleet =
            Sleet::new(client_addr.clone().recipient(), hail_addr.clone().recipient(), node_id);
        let sleet_addr = sleet.start();

        // Create the `alpha` actor
        let db_path = vec!["/tmp/", &node_id_str, "/alpha.sled"].concat();
        let alpha = Alpha::create(
            Path::new(&db_path),
            ice_addr.clone(),
            sleet_addr.clone(),
            hail_addr.clone(),
        )
        .unwrap();
        let alpha_addr = alpha.start();

        // Bootstrap the view
        let view_addr_clone = view_addr.clone();
        let ice_addr_clone = ice_addr.clone();
        let alpha_addr_clone = alpha_addr.clone();

        let bootstrap_execution = async move {
            view::bootstrap(node_id, view_addr_clone.clone(), ice_addr_clone.clone()).await;
            let view_addr_clone = view_addr_clone.clone();
            let ice_addr_clone = ice_addr_clone.clone();
            let ice_execution = async move {
                // Setup `ice` consensus for establishing the liveness of peers
                ice::run(node_id, ice_addr_clone, view_addr_clone, alpha_addr_clone).await;
            };
            let arbiter = Arbiter::new();
            arbiter.spawn(ice_execution);
        };

        let listener_execution = async move {
            // Setup the router
            let router = Router::new(view_addr, ice_addr, alpha_addr, sleet_addr);
            let router_addr = router.start();
            // Setup the server
            let server = Server::new(listener_ip, router_addr);
            // Listen for incoming connections
            server.listen().await.unwrap()
        };

        let arbiter = Arbiter::new();
        arbiter.spawn(bootstrap_execution);
        arbiter.spawn(listener_execution);
    };

    let arbiter = Arbiter::new();
    arbiter.spawn(execution);

    system.run().unwrap();

    Ok(())
}<|MERGE_RESOLUTION|>--- conflicted
+++ resolved
@@ -128,19 +128,13 @@
         // Create the 'client' actor
         let client = Client::new();
         let client_addr = client.start();
-<<<<<<< HEAD
-=======
-
-        // FIXME: Sleet has to be initialised with the genesis utxo ids.
-        let sleet = Sleet::new(client_addr.clone().recipient(), node_id);
-        let sleet_addr = sleet.start();
->>>>>>> 2240fd70
 
         // Create the `hail` actor
         let hail = Hail::new(client_addr.clone().recipient(), node_id);
         let hail_addr = hail.start();
 
         // Create the `sleet` actor
+        // FIXME: Sleet has to be initialised with the genesis utxo ids.
         let sleet =
             Sleet::new(client_addr.clone().recipient(), hail_addr.clone().recipient(), node_id);
         let sleet_addr = sleet.start();
