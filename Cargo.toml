[package]
name = "zfx-subzero"
version = "0.1.0"
authors = ["zero.fx <contact@zerofxlabs.com>"]
license = "MIT"
edition = "2018"

[[bin]]
name = "node"
path = "./bin/main.rs"

[[bin]]
name = "client_test"
path = "./bin/client_test.rs"

[dependencies]
zfx-sortition = { git = "https://github.com/zfxlabs/zfx-sortition", branch = "master" }
sled = "0.34.6"
actix = "0.12.0"
actix-rt = "*"
actix_derive = "0.6.0-beta.1"
actix-service = "2.0.2"
actix-server = "2.0.0-rc.4"
clap = "2.33.3"
colored = "2"
env_logger = "*"
rand = "0.7.0"
bytes = "*"
byteorder = "*"
zerocopy = "*"
blake2 = "0.10.2"
blake3 = "*"
ed25519-dalek = { version = "1", features = ["serde"] }
bincode = "*"
tokio = { version = "*", features = ["full"] }
tokio-util = { version = "*", features = ["codec"] }
tokio-serde = { version = "*", features = ["bincode"] }
tracing = "*"
tracing-futures = { version = "*" }
tracing-subscriber = "*"
futures = "*"
futures-util = "*"
serde = { version = "1.0.132", features = ["derive"] }
serde_derive = "1.0.132"
hex = "*"
tai64 = { version = "4.0.0", features = ["serde"] }
base58check = "*"
<<<<<<< HEAD
priority-queue = "1.2.1"
=======

[features]
integration_tests = []
hail_test = []
>>>>>>> d57cb091
<|MERGE_RESOLUTION|>--- conflicted
+++ resolved
@@ -45,11 +45,8 @@
 hex = "*"
 tai64 = { version = "4.0.0", features = ["serde"] }
 base58check = "*"
-<<<<<<< HEAD
 priority-queue = "1.2.1"
-=======
 
 [features]
 integration_tests = []
-hail_test = []
->>>>>>> d57cb091
+hail_test = []