[package]
name = "zfx-subzero"
version = "0.1.0"
authors = ["zero.fx <contact@zerofxlabs.com>"]
license = "MIT"
edition = "2018"

[[bin]]
name = "node"
path = "./bin/main.rs"

[[bin]]
name = "client_test"
path = "./bin/client_test.rs"

[dependencies]
zfx-sortition = { git = "https://github.com/zfxlabs/zfx-sortition", branch = "master" }
sled = "0.34.6"
actix = "0.12.0"
actix-rt = "*"
actix_derive = "0.6.0-beta.1"
clap = "2.33.3"
colored = "2"
env_logger = "*"
rand = "0.7.0"
bytes = "*"
byteorder = "*"
zerocopy = "*"
<<<<<<< HEAD
blake2 = "*"
=======
blake2 = "0.10.2"
>>>>>>> 9db30ab1
blake3 = "*"
ed25519-dalek = { version = "1", features = ["serde"] }
bincode = "*"
tokio = { version = "*", features = ["full"] }
tokio-util = { version = "*", features = ["codec"] }
tokio-serde = { version = "*", features = ["bincode"] }
tracing = "*"
tracing-futures = { version = "*" }
tracing-subscriber = "*"
futures = "*"
futures-util = "*"
serde = { version = "1.0.132", features = ["derive"] }
serde_derive = "1.0.132"
hex = "*"
tai64 = { version = "4.0.0", features = ["serde"] }
base58check = "*"<|MERGE_RESOLUTION|>--- conflicted
+++ resolved
@@ -26,11 +26,7 @@
 bytes = "*"
 byteorder = "*"
 zerocopy = "*"
-<<<<<<< HEAD
-blake2 = "*"
-=======
 blake2 = "0.10.2"
->>>>>>> 9db30ab1
 blake3 = "*"
 ed25519-dalek = { version = "1", features = ["serde"] }
 bincode = "*"
