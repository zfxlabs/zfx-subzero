use std::io::{BufReader, Read, Write};
use std::net::{SocketAddr, ToSocketAddrs};
use std::path::Path;

use crate::alpha::Alpha;
use crate::client::Client;
use crate::hail::Hail;
use crate::ice::dissemination::DisseminationComponent;
use crate::ice::{self, Ice, Reservoir};
use crate::server::{Router, Server, Settings};
use crate::sleet::Sleet;
use crate::tls;
use crate::util;
use crate::view::{self, View};
use crate::zfx_id::Id;
use crate::{Error, Result};
use actix::{Actor, Arbiter};
use ed25519_dalek::Keypair;
use rand::rngs::OsRng;
use tracing::info;

<<<<<<< HEAD
pub fn run(settings: Settings, home_dir: &Path) -> Result<()> {
    let listener_ip: SocketAddr = settings.listener_ip.parse().unwrap();
    let converted_bootstrap_peers = settings
        .bootstrap_peers
=======
pub fn run(
    ip: String,
    bootstrap_peers: Vec<String>,
    keypair: Option<String>,
    use_tls: bool,
    cert_path: Option<String>,
    pk_path: Option<String>,
    // FIXME this is a temporary workaround
    node_id: Option<Id>,
) -> Result<()> {
    let listener_ip: SocketAddr =
        ip.to_socket_addrs().map_err(|_| Error::PeerParseError)?.next().unwrap();
    let converted_bootstrap_peers = bootstrap_peers
>>>>>>> 71b041f7
        .iter()
        .map(|p| util::parse_id_and_ip(p).unwrap())
        .collect::<Vec<(Id, SocketAddr)>>();

    // This is temporary until we have TLS setup
    let (node_id, upgraders) = if settings.use_tls {
        let (cert, key) = tls::certificate::get_node_cert(
            &home_dir.join(Path::new(&settings.certificate_file.unwrap())),
            &home_dir.join(Path::new(&settings.private_key_file.unwrap())),
        )
        .unwrap();
        let upgraders = tls::upgrader::tls_upgraders(&cert, &key);
        (Id::new(&cert), upgraders)
        // FIXME, until we change alpha and genesis
        // (Id::from_ip(&listener_ip), upgraders)
    } else {
        // FIXME, until we change alpha and genesis
        match settings.id {
            None => (Id::from_ip(&listener_ip), tls::upgrader::tcp_upgraders()),
            Some(id) => (id, tls::upgrader::tcp_upgraders()),
        }
    };
    let node_id_str = hex::encode(node_id.as_bytes());

    info!("Node {} is starting", node_id);

    let dir_path = &home_dir.join(Path::new(&node_id_str));
    let file_path = &dir_path.join(node_id_str.to_owned() + ".keypair");
    std::fs::create_dir_all(&dir_path)
        .expect(&format!("Couldn't create directory: {}", dir_path.to_str().unwrap()));
    let mut file = std::fs::File::create(file_path).unwrap();
    file.write_all(settings.keypair.as_bytes()).unwrap();
    let keypair_bytes = hex::decode(settings.keypair).unwrap();
    Keypair::from_bytes(&keypair_bytes).unwrap();

    let db_path = home_dir
        .join(Path::new(&node_id_str))
        .join("alpha.sled")
        .into_os_string()
        .into_string()
        .unwrap();

    let execution = async move {
        // Create the 'client' actor
        let client = Client::new(upgraders.client.clone());
        let client_addr = client.start();

        // Initialise a view with the bootstrap ips and start its actor
        let mut view = View::new(client_addr.clone().recipient(), listener_ip, node_id);
        view.init(converted_bootstrap_peers);
        let view_addr = view.start();

        // Create Dissemination Component
        let dc = DisseminationComponent::new();
        let dc_addr = dc.start();

        // Create the `ice` actor
        let reservoir = Reservoir::new();
        let ice = Ice::new(
            client_addr.clone().recipient(),
            node_id,
            listener_ip,
            reservoir,
            dc_addr.clone().recipient(),
        );
        let ice_addr = ice.start();

        // Create the `hail` actor
        let hail = Hail::new(client_addr.clone().recipient(), node_id);
        let hail_addr = hail.start();

        // Create the `sleet` actor
        // FIXME: Sleet has to be initialised with the genesis utxo ids.
        let sleet = Sleet::new(
            client_addr.clone().recipient(),
            hail_addr.clone().recipient(),
            node_id,
            listener_ip,
        );
        let sleet_addr = sleet.start();

        // Create the `alpha` actor
        let alpha = Alpha::create(
            client_addr.clone().recipient(),
            node_id,
            Path::new(&db_path),
            ice_addr.clone(),
            sleet_addr.clone(),
            hail_addr.clone(),
        )
        .unwrap();
        let alpha_addr = alpha.start();

        // Bootstrap the view
        let view_addr_clone = view_addr.clone();
        let ice_addr_clone = ice_addr.clone();
        let alpha_addr_clone = alpha_addr.clone();

        let bootstrap_execution = async move {
            view::bootstrap(view_addr_clone.clone(), ice_addr_clone.clone()).await;
            let view_addr_clone = view_addr_clone.clone();
            let ice_addr_clone = ice_addr_clone.clone();
            let ice_execution = async move {
                // Setup `ice` consensus for establishing the liveness of peers
                ice::run(node_id, ice_addr_clone, view_addr_clone, alpha_addr_clone).await;
            };
            let arbiter = Arbiter::new();
            arbiter.spawn(ice_execution);
        };

        let listener_execution = async move {
            // Setup the router
            let router = Router::new(view_addr, ice_addr, alpha_addr, sleet_addr, hail_addr);
            let router_addr = router.start();
            // Setup the server
            let server = Server::new(
                format!("0.0.0.0:{}", listener_ip.port()).parse().unwrap(),
                router_addr,
                upgraders.server.clone(),
            );
            // Listen for incoming connections
            server.listen().await.unwrap()
        };

        let arbiter = Arbiter::new();
        arbiter.spawn(bootstrap_execution);
        arbiter.spawn(listener_execution);
    };

    let arbiter = Arbiter::new();
    arbiter.spawn(execution);

    Ok(())
}

#[allow(unused)] // TODO check if we need this after config is done
fn read_or_generate_keypair(node_id: String) -> Result<Keypair> {
    let tmp_dir = vec!["/tmp/", &node_id].concat();
    std::fs::create_dir_all(&tmp_dir).expect(&format!("Couldn't create directory: {}", tmp_dir));
    let keypair_path = vec![&tmp_dir[..], "/", &node_id, ".keypair"].concat();
    match std::fs::File::open(keypair_path.clone()) {
        Ok(file) => {
            let mut buf_reader = BufReader::new(file);
            let mut contents = String::new();
            buf_reader.read_to_string(&mut contents)?;
            info!("keypair => {:?}", contents.clone());
            let keypair_bytes = hex::decode(contents).unwrap();
            let keypair = Keypair::from_bytes(&keypair_bytes)?;
            Ok(keypair)
        }
        Err(_) => {
            let dir_path = vec!["/tmp/", &node_id].concat();
            let mut csprng = OsRng {};
            let keypair = Keypair::generate(&mut csprng);
            let keypair_string = hex::encode(keypair.to_bytes());
            info!("keypair => {:?}", keypair_string.clone());
            std::fs::create_dir_all(dir_path).unwrap();
            let mut file = std::fs::File::create(keypair_path)?;
            file.write_all(keypair_string.as_bytes())?;
            Ok(keypair)
        }
    }
}<|MERGE_RESOLUTION|>--- conflicted
+++ resolved
@@ -19,26 +19,10 @@
 use rand::rngs::OsRng;
 use tracing::info;
 
-<<<<<<< HEAD
 pub fn run(settings: Settings, home_dir: &Path) -> Result<()> {
     let listener_ip: SocketAddr = settings.listener_ip.parse().unwrap();
     let converted_bootstrap_peers = settings
         .bootstrap_peers
-=======
-pub fn run(
-    ip: String,
-    bootstrap_peers: Vec<String>,
-    keypair: Option<String>,
-    use_tls: bool,
-    cert_path: Option<String>,
-    pk_path: Option<String>,
-    // FIXME this is a temporary workaround
-    node_id: Option<Id>,
-) -> Result<()> {
-    let listener_ip: SocketAddr =
-        ip.to_socket_addrs().map_err(|_| Error::PeerParseError)?.next().unwrap();
-    let converted_bootstrap_peers = bootstrap_peers
->>>>>>> 71b041f7
         .iter()
         .map(|p| util::parse_id_and_ip(p).unwrap())
         .collect::<Vec<(Id, SocketAddr)>>();
