--- conflicted
+++ resolved
@@ -9,12 +9,8 @@
 use std::cmp::Ordering;
 use std::hash::{Hash, Hasher};
 
-<<<<<<< HEAD
-/// Defines an id for the whole [Cell] by combining all [CellId]s for each of its [Output].
-=======
 /// Defines an id for the whole [Cell][crate::cell::Cell] by combining all [CellId]s
 /// for each of its [Output][crate::cell::output::Output].
->>>>>>> fb439742
 #[derive(Clone, Serialize, Deserialize)]
 pub struct CellIds {
     pub inner: HashSet<CellId>,
@@ -113,30 +109,17 @@
         CellIds { inner: hs }
     }
 
-<<<<<<< HEAD
-    /// Creat an instance with no [CellId]s.
-=======
     /// Create an instance with no [CellId]s.
->>>>>>> fb439742
     pub fn empty() -> Self {
         CellIds { inner: HashSet::new() }
     }
 
-<<<<<<< HEAD
-    /// Create an instance from [Inputs] of a [Cell].
-    /// For each input, the function [OutputIndex::cell_id] is called in order
-    /// to compose an Id and assign it to the final instance.
-    ///
-    /// ## Parameters
-    /// * `inputs` - inputs of a [Cell]
-=======
     /// Create an instance from [Inputs] of a [Cell][crate::cell::Cell].
     /// For each input, the function [cell_id][crate::cell::output_index::OutputIndex::cell_id] is called in order
     /// to compose an Id and assign it to the final instance.
     ///
     /// ## Parameters
     /// * `inputs` - inputs of a [Cell][crate::cell::Cell]
->>>>>>> fb439742
     pub fn from_inputs(inputs: Inputs) -> Result<Self> {
         let mut cell_ids = HashSet::new();
         for input in inputs.iter() {
@@ -145,22 +128,13 @@
         Ok(CellIds { inner: cell_ids })
     }
 
-<<<<<<< HEAD
-    /// Create an instance from a [CellHash] and [Outputs] of the [Cell].
-=======
     /// Create an instance from a [CellHash] and [Outputs] of the [Cell][crate::cell::Cell].
->>>>>>> fb439742
     /// For each output, the function [CellId::from_output] is called in order
     /// to compose an Id and assign it to the final instance.
     ///
     /// ## Parameters
-<<<<<<< HEAD
-    /// * `cell_hash` - hash of a [Cell]
-    /// * `outputs` - outputs of a [Cell]
-=======
     /// * `cell_hash` - hash of a [Cell][crate::cell::Cell]
     /// * `outputs` - outputs of a [Cell][crate::cell::Cell]
->>>>>>> fb439742
     pub fn from_outputs(cell_hash: CellHash, outputs: Outputs) -> Result<Self> {
         let mut cell_ids = HashSet::new();
         for i in 0..outputs.len() {
@@ -175,20 +149,12 @@
         !self.is_disjoint(other)
     }
 
-<<<<<<< HEAD
-    /// Returns a new [CellIds] having values both [CellId] in `self` and `other`.
-=======
     /// Returns a new [CellIds] having values presented in `self` and `other`.
->>>>>>> fb439742
     pub fn intersect(&self, other: &CellIds) -> CellIds {
         CellIds { inner: self.intersection(other).cloned().collect() }
     }
 
-<<<<<<< HEAD
-    /// Returns a new [CellIds] having values both [CellId] in `self` but not in `other`.
-=======
     /// Returns a new [CellIds] having values presented in `self` but not in `other`.
->>>>>>> fb439742
     pub fn left_difference(&self, other: &CellIds) -> CellIds {
         CellIds { inner: self.difference(other).cloned().collect() }
     }
