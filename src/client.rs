use crate::channel::Channel;
use crate::protocol::{Request, Response};
use crate::tls::upgrader::{TcpUpgrader, Upgrader};
use crate::{Error, Result};
use tracing::{debug, error};

use tokio::net::TcpStream;

use actix::{Actor, Context, Handler, ResponseFuture};
use futures::FutureExt;
use std::net::SocketAddr;
use std::sync::Arc;

use lazy_static::lazy_static;

lazy_static! {
    pub static ref FIXME_UPGRADER: Arc<dyn Upgrader> = TcpUpgrader::new();
}

pub struct Client {
    upgrader: Arc<dyn Upgrader>,
}

impl Client {
    pub fn new() -> Client {
        Client { upgrader: TcpUpgrader::new() }
    }
}

impl Actor for Client {
    type Context = Context<Self>;

    fn started(&mut self, _ctx: &mut Context<Self>) {
        debug!("started client");
    }
}

#[derive(Debug, Clone, Serialize, Deserialize, Message)]
#[rtype(result = "ClientNetworkResponse")]
pub enum ClientNetworkRequest {
    /// Sends a single request and waits for a response.
    Oneshot {
        ip: SocketAddr,
        request: Request,
    },
    Fanout {
        ips: Vec<SocketAddr>,
        request: Request,
    },
}

<<<<<<< HEAD
impl Handler<Oneshot> for Client {
    type Result = ResponseFuture<Result<Option<Response>>>;

    fn handle(&mut self, msg: Oneshot, _ctx: &mut Context<Self>) -> Self::Result {
        let upgrader = self.upgrader.clone();
        Box::pin(async move { oneshot(msg.ip.clone(), msg.request.clone(), upgrader).await })
    }
}

#[derive(Debug, Clone, Serialize, Deserialize, Message)]
#[rtype(result = "Vec<Response>")]
pub struct Fanout {
    pub ips: Vec<SocketAddr>,
    pub request: Request,
=======
#[derive(Debug, Clone, Serialize, Deserialize)]
pub enum ClientNetworkResponse {
    Oneshot(Option<Response>),
    Fanout(Vec<Response>),
>>>>>>> 92ebe94d
}

impl Handler<ClientNetworkRequest> for Client {
    type Result = ResponseFuture<ClientNetworkResponse>;

<<<<<<< HEAD
    fn handle(&mut self, msg: Fanout, _ctx: &mut Context<Self>) -> Self::Result {
        let upgrader = self.upgrader.clone();
        Box::pin(async move { fanout(msg.ips.clone(), msg.request.clone(), upgrader).await })
=======
    fn handle(&mut self, msg: ClientNetworkRequest, _ctx: &mut Context<Self>) -> Self::Result {
        match msg {
            ClientNetworkRequest::Oneshot { ip, request } => Box::pin(async move {
                let response = oneshot(ip.clone(), request.clone()).await;
                ClientNetworkResponse::Oneshot(err_to_none(response))
            }),
            ClientNetworkRequest::Fanout { ips, request } => Box::pin(async move {
                ClientNetworkResponse::Fanout(fanout(ips.clone(), request.clone()).await)
            }),
        }
>>>>>>> 92ebe94d
    }
}

pub async fn oneshot(
    ip: SocketAddr,
    request: Request,
    upgrader: Arc<dyn Upgrader>,
) -> Result<Option<Response>> {
    let socket = TcpStream::connect(&ip).await.map_err(Error::IO)?;
    let connection = upgrader.upgrade(socket).await?;
    let mut channel: Channel<Request, Response> = Channel::wrap(connection)?;
    let (mut sender, mut receiver) = channel.split();
    // send a message to a peer
    let () = sender.send(request).await?;
    // await a response
    let response = receiver.recv().await?;
    // debug!("<-- {:?}", response.clone());
    // ... close the connection by dropping the sender / receiver
    // return the response
    Ok(response)
}

/// A gentle fanout function which sends requests to peers and collects responses.
pub async fn fanout(
    ips: Vec<SocketAddr>,
    request: Request,
    upgrader: Arc<dyn Upgrader>,
) -> Vec<Response> {
    let mut client_futs = vec![];
    // fanout oneshot requests to the ips designated in `ips` and collect the client
    // futures.
    for ip in ips.iter().cloned() {
        let request = request.clone();
<<<<<<< HEAD
        let upgrader = upgrader.clone();
        let client_fut = tokio::spawn(async move {
            match oneshot(ip, request.clone(), upgrader).await {
                Ok(result) => result,
                // NOTE: The error here is logged and `None` is returned
                Err(err) => match err {
                    Error::ChannelError(s) => {
                        debug!("{}", s);
                        None
                    }
                    err => {
                        debug!("{:?}", err);
                        None
                    }
                },
            }
        });
=======
        let client_fut =
            tokio::spawn(async move { err_to_none(oneshot(ip, request.clone()).await) });
>>>>>>> 92ebe94d
        client_futs.push(client_fut)
    }
    // join the futures and collect the responses
    futures::future::join_all(client_futs)
        .map(|results| {
            let mut responses = vec![];
            for r in results.iter() {
                match r {
                    Ok(inner) => match inner {
                        Some(response) => responses.push(response.clone()),
                        None => (),
                    },
                    // NOTE: The error here is logged and `None` is returned
                    Err(_) => error!("error: joining client futures"),
                }
            }
            responses
        })
        .await
}

/// Helper function to simplify the return value of the `oneshot` function
#[inline]
fn err_to_none<T>(x: Result<Option<T>>) -> Option<T> {
    match x {
        Ok(result) => result,
        // NOTE: The error here is logged and `None` is returned
        Err(err) => match err {
            Error::ChannelError(s) => {
                debug!("{}", s);
                None
            }
            err => {
                debug!("{:?}", err);
                None
            }
        },
    }
}<|MERGE_RESOLUTION|>--- conflicted
+++ resolved
@@ -49,48 +49,26 @@
     },
 }
 
-<<<<<<< HEAD
-impl Handler<Oneshot> for Client {
-    type Result = ResponseFuture<Result<Option<Response>>>;
-
-    fn handle(&mut self, msg: Oneshot, _ctx: &mut Context<Self>) -> Self::Result {
-        let upgrader = self.upgrader.clone();
-        Box::pin(async move { oneshot(msg.ip.clone(), msg.request.clone(), upgrader).await })
-    }
-}
-
-#[derive(Debug, Clone, Serialize, Deserialize, Message)]
-#[rtype(result = "Vec<Response>")]
-pub struct Fanout {
-    pub ips: Vec<SocketAddr>,
-    pub request: Request,
-=======
 #[derive(Debug, Clone, Serialize, Deserialize)]
 pub enum ClientNetworkResponse {
     Oneshot(Option<Response>),
     Fanout(Vec<Response>),
->>>>>>> 92ebe94d
 }
 
 impl Handler<ClientNetworkRequest> for Client {
     type Result = ResponseFuture<ClientNetworkResponse>;
 
-<<<<<<< HEAD
-    fn handle(&mut self, msg: Fanout, _ctx: &mut Context<Self>) -> Self::Result {
+    fn handle(&mut self, msg: ClientNetworkRequest, _ctx: &mut Context<Self>) -> Self::Result {
         let upgrader = self.upgrader.clone();
-        Box::pin(async move { fanout(msg.ips.clone(), msg.request.clone(), upgrader).await })
-=======
-    fn handle(&mut self, msg: ClientNetworkRequest, _ctx: &mut Context<Self>) -> Self::Result {
         match msg {
             ClientNetworkRequest::Oneshot { ip, request } => Box::pin(async move {
-                let response = oneshot(ip.clone(), request.clone()).await;
+                let response = oneshot(ip.clone(), request.clone(), upgrader).await;
                 ClientNetworkResponse::Oneshot(err_to_none(response))
             }),
             ClientNetworkRequest::Fanout { ips, request } => Box::pin(async move {
-                ClientNetworkResponse::Fanout(fanout(ips.clone(), request.clone()).await)
+                ClientNetworkResponse::Fanout(fanout(ips.clone(), request.clone(), upgrader).await)
             }),
         }
->>>>>>> 92ebe94d
     }
 }
 
@@ -124,28 +102,9 @@
     // futures.
     for ip in ips.iter().cloned() {
         let request = request.clone();
-<<<<<<< HEAD
         let upgrader = upgrader.clone();
-        let client_fut = tokio::spawn(async move {
-            match oneshot(ip, request.clone(), upgrader).await {
-                Ok(result) => result,
-                // NOTE: The error here is logged and `None` is returned
-                Err(err) => match err {
-                    Error::ChannelError(s) => {
-                        debug!("{}", s);
-                        None
-                    }
-                    err => {
-                        debug!("{:?}", err);
-                        None
-                    }
-                },
-            }
-        });
-=======
         let client_fut =
-            tokio::spawn(async move { err_to_none(oneshot(ip, request.clone()).await) });
->>>>>>> 92ebe94d
+            tokio::spawn(async move { err_to_none(oneshot(ip, request.clone(), upgrader).await) });
         client_futs.push(client_fut)
     }
     // join the futures and collect the responses
