use super::sampleable_map::SampleableMap;

use crate::client::{ClientRequest, ClientResponse};
use crate::colored::Colorize;
use crate::ice::{self, Ice};
use crate::protocol::{Request, Response};
use crate::util;
use crate::version::{Version, VersionAck};
use crate::zfx_id::Id;
use crate::{Error, Result};

use tracing::{debug, info};

use actix::{Actor, Addr, Context, Handler, Recipient};
use actix::{ActorFutureExt, ResponseActFuture, ResponseFuture};

use std::collections::HashSet;
use std::net::SocketAddr;

const PEER_LIST_MAX: usize = 3;
const BOOTSTRAP_QUORUM: usize = 2;

/// The view contains the most up to date set of peer metadata.
#[derive(Debug)]
pub struct View {
    /// The client used to make external requests.
    sender: Recipient<ClientRequest>,
    ip: SocketAddr,
    peers: SampleableMap<Id, SocketAddr>,
    peer_list: HashSet<(Id, SocketAddr)>,
}

impl std::ops::Deref for View {
    type Target = SampleableMap<Id, SocketAddr>;

    fn deref(&self) -> &'_ Self::Target {
        &self.peers
    }
}

impl std::ops::DerefMut for View {
    fn deref_mut(&mut self) -> &'_ mut Self::Target {
        &mut self.peers
    }
}

impl View {
    pub fn new(sender: Recipient<ClientRequest>, ip: SocketAddr) -> Self {
        Self { sender, ip, peers: SampleableMap::new(), peer_list: HashSet::new() }
    }

    pub fn init(&mut self, ips: Vec<SocketAddr>) {
        for ip in ips.iter() {
            let id = Id::from_ip(ip);
            if let None = self.insert(id, ip.clone()) {
                debug!("inserted <id: {:?}, ip: {:?}>", id, ip.clone());
            }
            if self.peer_list.len() < PEER_LIST_MAX {
                if !self.peer_list.contains(&(id, ip.clone())) {
                    debug!("inserting <id: {:?}, ip: {:?}> in peer list", id, ip.clone());
                    self.peer_list.insert((id, ip.clone()));
                }
            }
        }
    }

    // Returns whether the element was updated or not (if the element was missing)
    pub fn insert_update(&mut self, id: Id, ip: SocketAddr) -> bool {
        if id == Id::from_ip(&self.ip) {
            return false;
        }
        match self.insert(id, ip.clone()) {
            Some(_) => false,
            None => {
                debug!("inserted <id: {:?}, ip: {:?}>", id, ip.clone());
                if self.peer_list.len() < PEER_LIST_MAX {
                    if !self.peer_list.contains(&(id, ip.clone())) {
                        self.peer_list.insert((id, ip.clone()));
                        debug!("inserted <id: {:?}, ip: {:?}> in peer list", id, ip.clone());
                    }
                }
                true
            }
        }
    }

    pub fn sample_k(&mut self, k: usize) -> Vec<(Id, SocketAddr)> {
        if self.len() > k {
            self.sample(k)
        } else {
            vec![]
        }
    }
}

impl Actor for View {
    type Context = Context<Self>;

    fn started(&mut self, _ctx: &mut Context<Self>) {
        debug!(": started")
    }
}

impl Handler<Version> for View {
    type Result = VersionAck;

    fn handle(&mut self, msg: Version, _ctx: &mut Context<Self>) -> Self::Result {
        // TODO: verify / extend `Version`
        let ip = msg.ip.clone();
        let id = Id::from_ip(&ip);
        let _ = self.insert_update(id, ip);

        // Fetch the peer list
        let mut peer_vec = vec![];
        for peer in self.peer_list.iter().cloned() {
            peer_vec.push(peer);
        }
        VersionAck { ip: self.ip.clone(), peer_list: peer_vec }
    }
}

#[derive(Debug, Clone, Serialize, Deserialize, Message)]
#[rtype(result = "PeersResult")]
pub struct GetPeers;

#[derive(Debug, Clone, Serialize, Deserialize, MessageResponse)]
pub struct PeersResult {
    pub peers: Vec<(Id, SocketAddr)>,
}

impl Handler<GetPeers> for View {
    type Result = PeersResult;

    fn handle(&mut self, _msg: GetPeers, _ctx: &mut Context<Self>) -> Self::Result {
        let mut peer_vec = vec![];
        for (id, ip) in self.iter() {
            peer_vec.push((id.clone(), ip.clone()));
        }
        PeersResult { peers: peer_vec }
    }
}

#[derive(Debug, Clone, Serialize, Deserialize, Message)]
#[rtype(result = "Result<BootstrapResult>")]
pub struct Bootstrap;

#[derive(Debug, Clone, Serialize, Deserialize, MessageResponse)]
pub struct BootstrapResult {
    responses: Vec<Response>,
}

impl Handler<Bootstrap> for View {
    type Result = ResponseActFuture<Self, Result<BootstrapResult>>;

    fn handle(&mut self, _msg: Bootstrap, _ctx: &mut Context<Self>) -> Self::Result {
        let ip = self.ip.clone();
        let id = Id::from_ip(&ip);
        // Use all seeded ips as bootstrap ips (besides self_ip)
        let mut bootstrap_ips = vec![];
        for (_id, ip) in self.iter() {
            if ip.clone() != self.ip.clone() {
                bootstrap_ips.push(ip.clone());
            }
        }
<<<<<<< HEAD
        Box::pin(async move {
            // Fanout requests to the bootstrap ips for version information
            let v = client::fanout(
                bootstrap_ips,
                Request::Version(Version { id, ip }),
                crate::client::FIXME_UPGRADER.clone(),
            )
            .await;
            BootstrapResult { responses: v }
        })
=======

        // Fanout requests to the bootstrap seeds
        let send_to_client = self.sender.send(ClientRequest::Fanout {
            ips: bootstrap_ips.clone(),
            request: Request::Version(Version { id, ip }),
        });
        // Wrap the future so that subsequent chained handlers can access the actor
        let send_to_client = actix::fut::wrap_future::<_, Self>(send_to_client);

        let handle_response = send_to_client.map(move |result, _actor, ctx| match result {
            Ok(ClientResponse::Fanout(responses)) => Ok(BootstrapResult { responses }),
            Ok(_) => Err(Error::InvalidResponse),
            Err(e) => Err(Error::Actix(e)),
        });

        Box::pin(handle_response)
>>>>>>> b17a1834
    }
}

//-- Update the peers when a succesful bootstrap quorum is obtained

#[derive(Debug, Clone, Serialize, Deserialize, Message)]
#[rtype(result = "Updated")]
struct UpdatePeers {
    responses: Vec<Response>,
}

#[derive(Debug, Clone, Serialize, Deserialize, MessageResponse)]
struct Updated {
    updates: Vec<(Id, SocketAddr)>,
    bootstrapped: bool,
}

impl Handler<UpdatePeers> for View {
    type Result = Updated;

    fn handle(&mut self, msg: UpdatePeers, _ctx: &mut Context<Self>) -> Self::Result {
        // Update the view with successful responses
        let mut updates = vec![];
        for response in msg.responses.iter() {
            match response {
                Response::VersionAck(VersionAck { ip, peer_list }) => {
                    let peer_id = Id::from_ip(&ip);
                    if self.insert_update(peer_id.clone(), ip.clone()) {
                        updates.push((peer_id.clone(), ip.clone()));
                    }
                    for (peer_id, peer_ip) in peer_list {
                        if self.insert_update(peer_id.clone(), peer_ip.clone()) {
                            updates.push((peer_id.clone(), peer_ip.clone()));
                        }
                    }
                }
                // FIXME: Other responses are invalid #nosec
                _ => (),
            }
        }
        let bootstrapped = if msg.responses.len() >= BOOTSTRAP_QUORUM { true } else { false };
        Updated { updates, bootstrapped }
    }
}

//-- Sample a random peer from the view

#[derive(Debug, Clone, Serialize, Deserialize, Message)]
#[rtype(result = "SampleResult")]
pub struct SampleOne;

#[derive(Debug, Clone, Serialize, Deserialize, MessageResponse)]
pub struct SampleResult {
    pub sample: Vec<(Id, SocketAddr)>,
}

impl Handler<SampleOne> for View {
    type Result = SampleResult;

    fn handle(&mut self, _msg: SampleOne, _ctx: &mut Context<Self>) -> Self::Result {
        let sample = self.sample_k(1);
        debug!("sample = {:?}", sample.clone());
        SampleResult { sample }
    }
}

//-- Retry to bootstrap until a quorum is reached

pub async fn bootstrap(self_id: Id, view: Addr<View>, ice: Addr<Ice>) {
    let mut i = 3;
    loop {
        let BootstrapResult { responses } = view.send(Bootstrap {}).await.unwrap().unwrap();
        let lim = responses.len();
        if lim > 0 {
            let Updated { bootstrapped, .. } =
                view.send(UpdatePeers { responses: responses.clone() }).await.unwrap();
            if bootstrapped {
                // Once a quorum has been established the `ice`
                // reservoir is bootstrapped with the peers in `view`.
                info!("[{}] obtained bootstrap quorum {}", "view".green(), "✓".green());
                let PeersResult { peers } = view.send(GetPeers).await.unwrap();
                if let ice::Bootstrapped = ice.send(ice::Bootstrap { peers }).await.unwrap() {
                    break;
                }
            }
        }
        let duration = tokio::time::Duration::from_millis(1000) * i;
        actix::clock::sleep(duration).await;
        i += 1;
    }
}<|MERGE_RESOLUTION|>--- conflicted
+++ resolved
@@ -162,18 +162,6 @@
                 bootstrap_ips.push(ip.clone());
             }
         }
-<<<<<<< HEAD
-        Box::pin(async move {
-            // Fanout requests to the bootstrap ips for version information
-            let v = client::fanout(
-                bootstrap_ips,
-                Request::Version(Version { id, ip }),
-                crate::client::FIXME_UPGRADER.clone(),
-            )
-            .await;
-            BootstrapResult { responses: v }
-        })
-=======
 
         // Fanout requests to the bootstrap seeds
         let send_to_client = self.sender.send(ClientRequest::Fanout {
@@ -190,7 +178,6 @@
         });
 
         Box::pin(handle_response)
->>>>>>> b17a1834
     }
 }
 
