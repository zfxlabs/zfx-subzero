use crate::zfx_id::Id;
<<<<<<< HEAD
=======

use crate::colored::Colorize;
>>>>>>> 9db30ab1

use crate::Result;
use crate::client;
use crate::{ice, ice::Ice};
use crate::chain::alpha::InitialStaker;
use crate::sleet::{self, Sleet};
use crate::hail::{self, Hail};
use crate::protocol::{Request, Response};

use super::block::{self, BlockHash, VrfOutput};
use super::state::{State, Weight};

use tracing::{info, debug};

use actix::{Actor, Handler, Context, Addr, ResponseFuture};

use rand::Rng;

use std::net::SocketAddr;
use std::path::Path;
use std::collections::HashMap;

pub struct Alpha {
    tree: sled::Db,
    ice: Addr<Ice>,
    sleet: Addr<Sleet>,
    hail: Addr<Hail>,
    state: State,
}

impl Alpha {
    pub fn create(path: &Path, ice: Addr<Ice>, sleet: Addr<Sleet>, hail: Addr<Hail>) -> Result<Self> {
	let tree = sled::open(path)?;
	Ok(Alpha { tree, ice, sleet, hail, state: State::new() })
    }
}

impl Actor for Alpha {
    type Context = Context<Self>;

    fn started(&mut self, _ctx: &mut Context<Self>) {
	let stakers = vec![
	    InitialStaker::from_hex(
		"ad7f2ee3958a7f3fa2c84931770f5773ef7694fdd0bb217d90f29a94199c9d7307ca3851515c89344639fe6a4077923068d1d7fc6106701213c61d34ef8e9416".to_owned(),
		Id::from_ip(&"127.0.0.1:1234".parse().unwrap()),
		2000, // 2000 allocated
		1000, // half of it staked so that we can transfer funds later
	    ),
	    InitialStaker::from_hex(
		"5a353c630d3faf8e2d333a0983c1c71d5e9b6aed8f4959578fbeb3d3f3172886393b576de0ac1fe86a4dd416cf032543ac1bd066eb82585f779f6ce21237c0cd".to_owned(),
		Id::from_ip(&"127.0.0.1:1235".parse().unwrap()),
		2000,
		1000,
	    ),
	    InitialStaker::from_hex(
		"6f4b736b9a6894858a81696d9c96cbdacf3d49099d212213f5abce33da18716f067f8a2b9aeb602cd4163291ebbf39e0e024634f3be19bde4c490465d9095a6b".to_owned(),
		Id::from_ip(&"127.0.0.1:1236".parse().unwrap()),
		2000,
		1000,
	    ),
	];
	// Check for the existence of `genesis` and write to the db if it is not present.
	if !block::exists_first(&self.tree) {
	    let genesis = block::genesis(stakers);
	    let hash = block::accept_genesis(&self.tree, genesis.clone());
	    info!("accepted genesis => {:?}", hex::encode(hash));
	    self.state.apply(genesis).unwrap();
	    info!("{}", self.state.format());
	} else {
	    let (hash, genesis) = block::get_genesis(&self.tree).unwrap();
	    info!("existing genesis => {:?}", hex::encode(hash));
	    self.state.apply(genesis).unwrap();
	    info!("{}", self.state.format());
	}
    }
}

#[derive(Debug, Clone, Serialize, Deserialize, Message)]
#[rtype(result = "()")]
pub struct LiveNetwork {
    pub self_id: Id,
    pub live_peers: Vec<(Id, SocketAddr)>,
}

// Queries live peers in order to determine the last accepted block
async fn query_last_accepted(peers: Vec<SocketAddr>) -> BlockHash {
    let mut i = 3;
    loop {
	debug!("querying for the last accepted block");

	// TODO: Sample `k` peers if `peers.len() > k`

	// Probe `k` peers for their last accepted block ignoring errors.
	let v = client::fanout(peers.clone(), Request::GetLastAccepted).await
	    .iter()
	    .filter_map(|response| {
		if let Response::LastAccepted(last_accepted) = response {
		    Some(last_accepted.hash.clone())
		} else {
		    None
		}
	    })
	    .collect::<Vec<BlockHash>>();

	// If `k * alpha` peers agree to an accepted hash then return the last accepted
	// hash.
	let mut occurences: HashMap<BlockHash, usize> = HashMap::new();
	for last_accepted in v.iter() {
	    if let Some(count) = occurences.get(last_accepted) {
		let count_clone = count.clone();
		occurences.insert(last_accepted.clone(), count + 1);
		if count_clone + 1 >= (ice::K as f64 * ice::ALPHA).ceil() as usize {
		    return last_accepted.clone();
		}
	    } else {
		occurences.insert(last_accepted.clone(), 0);
	    }
	}

	// Otherwise continue requesting the last block hash with an exponential backoff.
	let duration = tokio::time::Duration::from_millis(1000) * i;
        actix::clock::sleep(duration).await;
	i += 1;
    }
}

impl Handler<LiveNetwork> for Alpha {
    type Result = ResponseFuture<()>;

    fn handle(&mut self, msg: LiveNetwork, _ctx: &mut Context<Self>) -> Self::Result {
	debug!("handling LiveNetwork");

	let self_id = msg.self_id.clone();

	// Process the live peers in `msg`
	let mut peers = vec![];
	for (_, ip) in msg.clone().live_peers {
	    peers.push(ip);
	}

	// Read the last accepted final block (or genesis)
	let (last_hash, last_block) = block::get_last_accepted(&self.tree).unwrap();

	let ice_addr = self.ice.clone();
	let sleet_addr = self.sleet.clone();
	let hail_addr = self.hail.clone();
	let state = self.state.clone();
	Box::pin(async move {
	    let last_accepted_hash = query_last_accepted(peers).await;
	    if last_hash == last_accepted_hash {
		// Fetch the latest state snapshot up to the last hash, or apply the state
		// and persist the missing transitions to the db.
		// let (initial_supply, validators) = sync_state().await.unwrap();

		let vrf_out = last_block.vrf_out.clone();

		info!("{} last_accepted = {}", "[alpha]".yellow(), hex::encode(last_accepted_hash));
		// info!("{}", state.format());

		//-------------------------------------------------------------------------
		// If we are at the same level as the quorum then we are bootstrapped.
		//-------------------------------------------------------------------------

		// Send `ice` the most up to date information concerning the peers which
		// are validating the network, such that we may determine the peers
		// `uptime`.
		let committee = ice_addr.send(ice::LiveCommittee {
		    total_stake: state.total_stake,
		    validators: state.validators.clone(),
		}).await.unwrap();

		// Send `sleet` the live committee information for querying transactions.
		let () = sleet_addr.send(sleet::LiveCommittee {
		    validators: committee.sleet_validators.clone(),
		    txs: state.txs.clone(),
		}).await.unwrap();

		// Send `hail` the live committee information for querying blocks.
		let () = hail_addr.send(hail::LiveCommittee {
                    self_id: self_id.clone(),
		    height: state.height,
		    total_stake: state.total_stake,
		    validators: committee.hail_validators.clone(),
		    vrf_out,
		}).await.unwrap();
	    } else {
		info!("chain requires bootstrapping ...");
		// Apply state transitions until the last accepted hash
	    }
	})
    }
}

#[derive(Debug, Clone, Serialize, Deserialize, Message)]
#[rtype(result = "()")]
pub struct FaultyNetwork;

impl Handler<FaultyNetwork> for Alpha {
    type Result = ();

    fn handle(&mut self, _msg: FaultyNetwork, _ctx: &mut Context<Self>) -> Self::Result {
	info!(": handling FaultyNetwork -> Halt FSM");
	()
    }
}

#[derive(Debug, Clone, Serialize, Deserialize, Message)]
#[rtype(result = "Bootstrapped")]
pub struct Bootstrap;

#[derive(Debug, Clone, Serialize, Deserialize, MessageResponse)]
pub struct Bootstrapped;

impl Handler<Bootstrap> for Alpha {
    type Result = Bootstrapped;

    fn handle(&mut self, msg: Bootstrap, ctx: &mut Context<Self>) -> Self::Result {
	// The `alpha` bootstrapping procedure fetches the ancestors of a block recursively
	// until `genesis`. 

	Bootstrapped {}
    }
}

#[derive(Debug, Clone, Serialize, Deserialize, Message)]
#[rtype(result = "LastAccepted")]
pub struct GetLastAccepted;

#[derive(Debug, Clone, Serialize, Deserialize, MessageResponse)]
pub struct LastAccepted {
    hash: BlockHash,
}

impl Handler<GetLastAccepted> for Alpha {
    type Result = LastAccepted;

    fn handle(&mut self, _msg: GetLastAccepted, _ctx: &mut Context<Self>) -> Self::Result {
	let last_accepted_hash = block::get_last_accepted_hash(&self.tree).unwrap();
	LastAccepted { hash: last_accepted_hash }
    }
}

#[derive(Debug, Clone, Serialize, Deserialize, Message)]
#[rtype(result = "Ancestors")]
pub struct GetAncestors;

#[derive(Debug, Clone, Serialize, Deserialize, MessageResponse)]
pub struct Ancestors;

impl Handler<GetAncestors> for Alpha {
    type Result = Ancestors;

    fn handle(&mut self, _msg: GetAncestors, _ctx: &mut Context<Self>) -> Self::Result {
	Ancestors {}
    }
}<|MERGE_RESOLUTION|>--- conflicted
+++ resolved
@@ -1,30 +1,26 @@
+use crate::colored::Colorize;
 use crate::zfx_id::Id;
-<<<<<<< HEAD
-=======
-
-use crate::colored::Colorize;
->>>>>>> 9db30ab1
-
-use crate::Result;
+
+use crate::chain::alpha::InitialStaker;
 use crate::client;
-use crate::{ice, ice::Ice};
-use crate::chain::alpha::InitialStaker;
-use crate::sleet::{self, Sleet};
 use crate::hail::{self, Hail};
 use crate::protocol::{Request, Response};
+use crate::sleet::{self, Sleet};
+use crate::Result;
+use crate::{ice, ice::Ice};
 
 use super::block::{self, BlockHash, VrfOutput};
 use super::state::{State, Weight};
 
-use tracing::{info, debug};
-
-use actix::{Actor, Handler, Context, Addr, ResponseFuture};
+use tracing::{debug, info};
+
+use actix::{Actor, Addr, Context, Handler, ResponseFuture};
 
 use rand::Rng;
 
+use std::collections::HashMap;
 use std::net::SocketAddr;
 use std::path::Path;
-use std::collections::HashMap;
 
 pub struct Alpha {
     tree: sled::Db,
@@ -35,9 +31,20 @@
 }
 
 impl Alpha {
-    pub fn create(path: &Path, ice: Addr<Ice>, sleet: Addr<Sleet>, hail: Addr<Hail>) -> Result<Self> {
-	let tree = sled::open(path)?;
-	Ok(Alpha { tree, ice, sleet, hail, state: State::new() })
+    pub fn create(
+        path: &Path,
+        ice: Addr<Ice>,
+        sleet: Addr<Sleet>,
+        hail: Addr<Hail>,
+    ) -> Result<Self> {
+        let tree = sled::open(path)?;
+        Ok(Alpha {
+            tree,
+            ice,
+            sleet,
+            hail,
+            state: State::new(),
+        })
     }
 }
 
@@ -45,7 +52,7 @@
     type Context = Context<Self>;
 
     fn started(&mut self, _ctx: &mut Context<Self>) {
-	let stakers = vec![
+        let stakers = vec![
 	    InitialStaker::from_hex(
 		"ad7f2ee3958a7f3fa2c84931770f5773ef7694fdd0bb217d90f29a94199c9d7307ca3851515c89344639fe6a4077923068d1d7fc6106701213c61d34ef8e9416".to_owned(),
 		Id::from_ip(&"127.0.0.1:1234".parse().unwrap()),
@@ -65,19 +72,19 @@
 		1000,
 	    ),
 	];
-	// Check for the existence of `genesis` and write to the db if it is not present.
-	if !block::exists_first(&self.tree) {
-	    let genesis = block::genesis(stakers);
-	    let hash = block::accept_genesis(&self.tree, genesis.clone());
-	    info!("accepted genesis => {:?}", hex::encode(hash));
-	    self.state.apply(genesis).unwrap();
-	    info!("{}", self.state.format());
-	} else {
-	    let (hash, genesis) = block::get_genesis(&self.tree).unwrap();
-	    info!("existing genesis => {:?}", hex::encode(hash));
-	    self.state.apply(genesis).unwrap();
-	    info!("{}", self.state.format());
-	}
+        // Check for the existence of `genesis` and write to the db if it is not present.
+        if !block::exists_first(&self.tree) {
+            let genesis = block::genesis(stakers);
+            let hash = block::accept_genesis(&self.tree, genesis.clone());
+            info!("accepted genesis => {:?}", hex::encode(hash));
+            self.state.apply(genesis).unwrap();
+            info!("{}", self.state.format());
+        } else {
+            let (hash, genesis) = block::get_genesis(&self.tree).unwrap();
+            info!("existing genesis => {:?}", hex::encode(hash));
+            self.state.apply(genesis).unwrap();
+            info!("{}", self.state.format());
+        }
     }
 }
 
@@ -92,41 +99,42 @@
 async fn query_last_accepted(peers: Vec<SocketAddr>) -> BlockHash {
     let mut i = 3;
     loop {
-	debug!("querying for the last accepted block");
-
-	// TODO: Sample `k` peers if `peers.len() > k`
-
-	// Probe `k` peers for their last accepted block ignoring errors.
-	let v = client::fanout(peers.clone(), Request::GetLastAccepted).await
-	    .iter()
-	    .filter_map(|response| {
-		if let Response::LastAccepted(last_accepted) = response {
-		    Some(last_accepted.hash.clone())
-		} else {
-		    None
-		}
-	    })
-	    .collect::<Vec<BlockHash>>();
-
-	// If `k * alpha` peers agree to an accepted hash then return the last accepted
-	// hash.
-	let mut occurences: HashMap<BlockHash, usize> = HashMap::new();
-	for last_accepted in v.iter() {
-	    if let Some(count) = occurences.get(last_accepted) {
-		let count_clone = count.clone();
-		occurences.insert(last_accepted.clone(), count + 1);
-		if count_clone + 1 >= (ice::K as f64 * ice::ALPHA).ceil() as usize {
-		    return last_accepted.clone();
-		}
-	    } else {
-		occurences.insert(last_accepted.clone(), 0);
-	    }
-	}
-
-	// Otherwise continue requesting the last block hash with an exponential backoff.
-	let duration = tokio::time::Duration::from_millis(1000) * i;
+        debug!("querying for the last accepted block");
+
+        // TODO: Sample `k` peers if `peers.len() > k`
+
+        // Probe `k` peers for their last accepted block ignoring errors.
+        let v = client::fanout(peers.clone(), Request::GetLastAccepted)
+            .await
+            .iter()
+            .filter_map(|response| {
+                if let Response::LastAccepted(last_accepted) = response {
+                    Some(last_accepted.hash.clone())
+                } else {
+                    None
+                }
+            })
+            .collect::<Vec<BlockHash>>();
+
+        // If `k * alpha` peers agree to an accepted hash then return the last accepted
+        // hash.
+        let mut occurences: HashMap<BlockHash, usize> = HashMap::new();
+        for last_accepted in v.iter() {
+            if let Some(count) = occurences.get(last_accepted) {
+                let count_clone = count.clone();
+                occurences.insert(last_accepted.clone(), count + 1);
+                if count_clone + 1 >= (ice::K as f64 * ice::ALPHA).ceil() as usize {
+                    return last_accepted.clone();
+                }
+            } else {
+                occurences.insert(last_accepted.clone(), 0);
+            }
+        }
+
+        // Otherwise continue requesting the last block hash with an exponential backoff.
+        let duration = tokio::time::Duration::from_millis(1000) * i;
         actix::clock::sleep(duration).await;
-	i += 1;
+        i += 1;
     }
 }
 
@@ -134,66 +142,79 @@
     type Result = ResponseFuture<()>;
 
     fn handle(&mut self, msg: LiveNetwork, _ctx: &mut Context<Self>) -> Self::Result {
-	debug!("handling LiveNetwork");
-
-	let self_id = msg.self_id.clone();
-
-	// Process the live peers in `msg`
-	let mut peers = vec![];
-	for (_, ip) in msg.clone().live_peers {
-	    peers.push(ip);
-	}
-
-	// Read the last accepted final block (or genesis)
-	let (last_hash, last_block) = block::get_last_accepted(&self.tree).unwrap();
-
-	let ice_addr = self.ice.clone();
-	let sleet_addr = self.sleet.clone();
-	let hail_addr = self.hail.clone();
-	let state = self.state.clone();
-	Box::pin(async move {
-	    let last_accepted_hash = query_last_accepted(peers).await;
-	    if last_hash == last_accepted_hash {
-		// Fetch the latest state snapshot up to the last hash, or apply the state
-		// and persist the missing transitions to the db.
-		// let (initial_supply, validators) = sync_state().await.unwrap();
-
-		let vrf_out = last_block.vrf_out.clone();
-
-		info!("{} last_accepted = {}", "[alpha]".yellow(), hex::encode(last_accepted_hash));
-		// info!("{}", state.format());
-
-		//-------------------------------------------------------------------------
-		// If we are at the same level as the quorum then we are bootstrapped.
-		//-------------------------------------------------------------------------
-
-		// Send `ice` the most up to date information concerning the peers which
-		// are validating the network, such that we may determine the peers
-		// `uptime`.
-		let committee = ice_addr.send(ice::LiveCommittee {
-		    total_stake: state.total_stake,
-		    validators: state.validators.clone(),
-		}).await.unwrap();
-
-		// Send `sleet` the live committee information for querying transactions.
-		let () = sleet_addr.send(sleet::LiveCommittee {
-		    validators: committee.sleet_validators.clone(),
-		    txs: state.txs.clone(),
-		}).await.unwrap();
-
-		// Send `hail` the live committee information for querying blocks.
-		let () = hail_addr.send(hail::LiveCommittee {
-                    self_id: self_id.clone(),
-		    height: state.height,
-		    total_stake: state.total_stake,
-		    validators: committee.hail_validators.clone(),
-		    vrf_out,
-		}).await.unwrap();
-	    } else {
-		info!("chain requires bootstrapping ...");
-		// Apply state transitions until the last accepted hash
-	    }
-	})
+        debug!("handling LiveNetwork");
+
+        let self_id = msg.self_id.clone();
+
+        // Process the live peers in `msg`
+        let mut peers = vec![];
+        for (_, ip) in msg.clone().live_peers {
+            peers.push(ip);
+        }
+
+        // Read the last accepted final block (or genesis)
+        let (last_hash, last_block) = block::get_last_accepted(&self.tree).unwrap();
+
+        let ice_addr = self.ice.clone();
+        let sleet_addr = self.sleet.clone();
+        let hail_addr = self.hail.clone();
+        let state = self.state.clone();
+        Box::pin(async move {
+            let last_accepted_hash = query_last_accepted(peers).await;
+            if last_hash == last_accepted_hash {
+                // Fetch the latest state snapshot up to the last hash, or apply the state
+                // and persist the missing transitions to the db.
+                // let (initial_supply, validators) = sync_state().await.unwrap();
+
+                let vrf_out = last_block.vrf_out.clone();
+
+                info!(
+                    "{} last_accepted = {}",
+                    "[alpha]".yellow(),
+                    hex::encode(last_accepted_hash)
+                );
+                // info!("{}", state.format());
+
+                //-------------------------------------------------------------------------
+                // If we are at the same level as the quorum then we are bootstrapped.
+                //-------------------------------------------------------------------------
+
+                // Send `ice` the most up to date information concerning the peers which
+                // are validating the network, such that we may determine the peers
+                // `uptime`.
+                let committee = ice_addr
+                    .send(ice::LiveCommittee {
+                        total_stake: state.total_stake,
+                        validators: state.validators.clone(),
+                    })
+                    .await
+                    .unwrap();
+
+                // Send `sleet` the live committee information for querying transactions.
+                let () = sleet_addr
+                    .send(sleet::LiveCommittee {
+                        validators: committee.sleet_validators.clone(),
+                        txs: state.txs.clone(),
+                    })
+                    .await
+                    .unwrap();
+
+                // Send `hail` the live committee information for querying blocks.
+                let () = hail_addr
+                    .send(hail::LiveCommittee {
+                        self_id: self_id.clone(),
+                        height: state.height,
+                        total_stake: state.total_stake,
+                        validators: committee.hail_validators.clone(),
+                        vrf_out,
+                    })
+                    .await
+                    .unwrap();
+            } else {
+                info!("chain requires bootstrapping ...");
+                // Apply state transitions until the last accepted hash
+            }
+        })
     }
 }
 
@@ -205,8 +226,8 @@
     type Result = ();
 
     fn handle(&mut self, _msg: FaultyNetwork, _ctx: &mut Context<Self>) -> Self::Result {
-	info!(": handling FaultyNetwork -> Halt FSM");
-	()
+        info!(": handling FaultyNetwork -> Halt FSM");
+        ()
     }
 }
 
@@ -221,10 +242,10 @@
     type Result = Bootstrapped;
 
     fn handle(&mut self, msg: Bootstrap, ctx: &mut Context<Self>) -> Self::Result {
-	// The `alpha` bootstrapping procedure fetches the ancestors of a block recursively
-	// until `genesis`. 
-
-	Bootstrapped {}
+        // The `alpha` bootstrapping procedure fetches the ancestors of a block recursively
+        // until `genesis`.
+
+        Bootstrapped {}
     }
 }
 
@@ -241,8 +262,10 @@
     type Result = LastAccepted;
 
     fn handle(&mut self, _msg: GetLastAccepted, _ctx: &mut Context<Self>) -> Self::Result {
-	let last_accepted_hash = block::get_last_accepted_hash(&self.tree).unwrap();
-	LastAccepted { hash: last_accepted_hash }
+        let last_accepted_hash = block::get_last_accepted_hash(&self.tree).unwrap();
+        LastAccepted {
+            hash: last_accepted_hash,
+        }
     }
 }
 
@@ -257,6 +280,6 @@
     type Result = Ancestors;
 
     fn handle(&mut self, _msg: GetAncestors, _ctx: &mut Context<Self>) -> Self::Result {
-	Ancestors {}
+        Ancestors {}
     }
 }