use super::{Error, Result};

use crate::cell::inputs::{Input, Inputs};
use crate::cell::types::CellHash;
use crate::cell::{Cell, CellIds};

use crate::sleet::conflict_set::ConflictSet;
use crate::sleet::BETA2;

use std::collections::{hash_map::Entry, HashMap, HashSet};

pub struct ConflictGraph {
    dh: HashMap<CellIds, Vec<Cell>>,
    // Maintains a set of transactions for conflict set preference.
    cs: HashMap<CellHash, ConflictSet<CellHash>>,
}

impl ConflictGraph {
    pub fn new(genesis: CellIds) -> Self {
        let mut adj = HashMap::default();
        adj.insert(genesis, vec![]);
        ConflictGraph {
            dh: adj,
            // Note: genesis cannot conflict.
            cs: HashMap::new(),
        }
    }

    pub fn insert_cell(&mut self, cell: Cell) -> Result<()> {
        // The cell ids that this transaction consumes.
        let mut consumed_cell_ids = CellIds::from_inputs(cell.inputs())?;
        // If there exists an intersecting set of cell ids in the hypergraph then we are
        // spending from those outputs.
        let mut intersecting_vertices = HashSet::new();
        for (cell_ids, _) in self.dh.iter() {
            if consumed_cell_ids.intersects_with(cell_ids) {
                intersecting_vertices.insert(cell_ids.clone());
                // Remove the intersecting cell ids.
                consumed_cell_ids = consumed_cell_ids.left_difference(cell_ids);
            }
        }
        // If we did not succeed in finding all the cell ids being consumed then this is
        // an error - an entry must exist in order to be spent.
        if consumed_cell_ids.len() > 0 {
            return Err(Error::UndefinedCell);
        } else {
            let cell_hash = cell.hash();
            let produced_cell_ids = CellIds::from_outputs(cell_hash, cell.outputs())?;
            // First we make sure that the produced `cell_ids` exist within the hypergraph.
            match self.dh.entry(produced_cell_ids) {
                // If the produced cell ids already exist then we have an error - a duplicate
                // transaction exists in the hypergraph. This implies that the transaction
                // had the same hash as another transaction through the hash in `from_outputs`.
                Entry::Occupied(_) => return Err(Error::DuplicateCell),
                // Otherwise we create an empty entry (same as when creating genesis).
                Entry::Vacant(mut v) => {
                    let _ = v.insert(vec![]);
                }
            }

            if self.cs.contains_key(&cell_hash) {
                return Err(Error::DuplicateCell);
            }
            self.cs.insert(cell_hash, ConflictSet::new(cell_hash));

            // For each set of intersecting vertices (CellId bundles) an arc is produced relating the
            // CellIds to the new transaction.
            let mut conflicts = vec![];
            for cell_ids in intersecting_vertices.iter() {
                match self.dh.entry(cell_ids.clone()) {
                    Entry::Occupied(mut o) => {
                        let arcs = o.get_mut();

                        // Save existing conflicting transactions.
                        for arc_cell in arcs.iter() {
                            if *arc_cell == cell {
                                return Err(Error::DuplicateCell);
                            }
                            if !arc_cell.inputs().is_disjoint(&cell.inputs()) {
                                conflicts.push(arc_cell.hash());
                            }
                        }
                        arcs.push(cell.clone());
                    }
                    Entry::Vacant(_) => return Err(Error::UndefinedCell),
                }
            }

            // For all the transactions that we conflict with, we wish to add the conflicts to the
            // conflicts sets of this transaction and any conflicting transactions.
            let mut conflicting_cells = vec![];
            let mut pref = None;
            let mut last = None;
            let mut cnt = 0u8;
            for conflicting_cell_hash in conflicts.iter_mut() {
                // Note: We do not change the properties of the conflict set since this one
                // came first and is thus preferred.
                if let Some(set) = self.cs.get_mut(conflicting_cell_hash) {
                    set.conflicts.insert(cell_hash.clone());
                    // Save the properties of the first conflict set (the most preferred).
                    // The pref cell is the last one which hasn't got any conflicts
                    if pref.is_none() {
                        pref = Some(set.pref.clone());
                        last = Some(set.last.clone());
                        cnt = set.cnt;
                    }
                    conflicting_cells.push(*conflicting_cell_hash);
                }
            }
            // Update the conflict set of this transaction.
            if conflicting_cells.len() > 0 {
                if let Some(set) = self.cs.get_mut(&cell_hash) {
                    set.pref = pref.unwrap();
                    // FIXME: Not sure here.
                    set.last = last.unwrap();
                    set.cnt = cnt;
                    for conflicting_cell_hash in conflicting_cells.iter() {
                        set.conflicts.insert(*conflicting_cell_hash);
                    }
                }
            }
        }
        Ok(())
    }

    pub fn accept_cell(&mut self, cell: Cell) -> Result<Vec<CellHash>> {
        // Once a transaction is accepted we wish to remove all the conflicts from the graph
        // in order to free up space for future entries.
        // The conflicting cells are returned in order to allow Sleet to make
        // the necessary adjustment to other data structures
        let mut conflicting_hashes: HashSet<CellHash> = HashSet::new();
        let cell_hash = cell.hash();
        match self.conflicting_cells(&cell_hash).cloned() {
            Some(conflict_set) => {
                // If the transaction does not conflict then we are done.
                if conflict_set.is_singleton() {
                    return Ok(vec![]);
                }

                // First fetch all the conflicting cell ids produced by the conflicting cells,
                // excluding the `cell` being accepted.
                // TODO: check why duplicates are possible here!
                let mut conflicting_cell_ids = HashSet::new();
                for conflicting_cell_hash in conflict_set.conflicts.iter() {
                    if cell_hash.eq(conflicting_cell_hash) {
                        continue;
                    }
                    let cell_ids = CellIds::from_outputs(cell_hash, cell.outputs())?;
                    let _ = conflicting_cell_ids.insert(cell_ids);
                    let _ = conflicting_hashes.insert(conflicting_cell_hash.clone());
                }

                // Next remove each vertex from the graph which is a conflicting `cell_id`.

                for conflicting_cell_id in conflicting_cell_ids.iter() {
                    self.dh.remove(&conflicting_cell_id).unwrap();
                }

                // Next remove each arc which point to the conflicting transactions (which no
                // longer exist).
                for (_, arcs) in self.dh.iter_mut() {
                    arcs.retain(|arc| {
                        *arc == cell || !conflict_set.conflicts.contains(&arc.hash())
                    });
                }

                // Next remove the conflicting transactions from the conflict sets, preserving
                // the ordering.
<<<<<<< HEAD
                self.cs.insert(cell_hash, ConflictSet::new(cell_hash));
                conflict_set.conflicts.iter().for_each(|cs| {
                    self.cs.remove(cs);
                });
                Ok(conflicting_hashes.iter().map(|h| *h).collect())
=======
                let mut cs: Vec<(CellHash, ConflictSet<CellHash>)> = vec![];
                for i in 0..self.cs.len() {
                    if self.cs[i].0 == cell.hash() {
                        // Retain the old confidence value for the new (singleton) conflict set
                        let mut new_cset = ConflictSet::new(cell.hash());
                        new_cset.cnt = conflict_set.cnt;
                        cs.push((cell.hash(), new_cset));
                    }
                    let mut conflicts = false;
                    for conflicting_cell_hash in conflict_set.conflicts.iter() {
                        if self.cs[i].0.eq(conflicting_cell_hash) {
                            conflicts = true;
                            break;
                        }
                    }
                    if conflicts {
                        continue;
                    } else {
                        // TODO: Remove the conflicting transactions the existing preserved
                        // conflict sets.
                        cs.push((self.cs[i].0, self.cs[i].1.clone()));
                    }
                }
                self.cs = cs;

                Ok(conflicting_hashes.iter().cloned().collect())
>>>>>>> 7f365169
            }
            // If the transaction has no conflict set then it is invalid.
            None => Err(Error::UndefinedCell),
        }
    }

    pub fn conflicting_cells(&self, cell_hash: &CellHash) -> Option<&ConflictSet<CellHash>> {
        self.cs.get(cell_hash)
    }

    pub fn is_singleton(&self, cell_hash: &CellHash) -> Result<bool> {
        match self.conflicting_cells(cell_hash) {
            Some(conflict_set) => Ok(conflict_set.is_singleton()),
            None => Err(Error::UndefinedCellHash(cell_hash.clone())),
        }
    }

    pub fn get_preferred(&self, cell_hash: &CellHash) -> Result<CellHash> {
        match self.conflicting_cells(cell_hash) {
            Some(conflict_set) => Ok(conflict_set.pref),
            None => Err(Error::UndefinedCellHash(cell_hash.clone())),
        }
    }

    pub fn is_preferred(&self, cell_hash: &CellHash) -> Result<bool> {
        match self.conflicting_cells(cell_hash) {
            Some(conflict_set) => Ok(conflict_set.is_preferred(cell_hash.clone())),
            None => Err(Error::UndefinedCellHash(cell_hash.clone())),
        }
    }

    pub fn get_confidence(&self, cell_hash: &CellHash) -> Result<u8> {
        match self.conflicting_cells(cell_hash) {
            Some(conflict_set) => Ok(conflict_set.cnt),
            None => Err(Error::UndefinedCellHash(cell_hash.clone())),
        }
    }

    pub fn update_conflict_set(&mut self, cell_hash: &CellHash, d1: u8, d2: u8) -> Result<()> {
        if self.cs.len() > 0 {
            match self.cs.get_mut(cell_hash) {
                Some(cs) => {
                    if d1 > d2 {
                        cs.pref = cell_hash.clone();
                    }
                    if !cell_hash.eq(&cs.last) {
                        cs.last = cell_hash.clone();
                    } else {
                        if cs.cnt < BETA2 {
                            cs.cnt += 1;
                        }
                    }
                    Ok(())
                }
                None => Err(Error::UndefinedCellHash(cell_hash.clone())),
            }
        } else {
            Err(Error::EmptyConflictGraph)
        }
    }

    /// Returns the number of cells in the conflict graph
    #[cfg(test)]
    pub fn len(&self) -> usize {
        self.cs.len()
    }
}

#[cfg(test)]
mod test {
    use super::ConflictGraph;

    use crate::alpha::coinbase::CoinbaseOperation;
    use crate::alpha::transfer;

    use crate::cell::inputs::{Input, Inputs};
    use crate::cell::outputs::{Output, Outputs};
    use crate::cell::types::{Capacity, CellHash};
    use crate::cell::{Cell, CellIds};

    use crate::sleet::conflict_set::ConflictSet;

    use std::collections::HashSet;
    use std::convert::TryInto;

    use ed25519_dalek::Keypair;
    use rand::{thread_rng, Rng};

    #[actix_rt::test]
    async fn test_conflict_graph_with_many_cells() {
        let (kp1, kp2, pkh1, pkh2) = generate_keys();

        // Some root unspent outputs for `genesis`. We assume this input refers to a cell with funds
        // but for the purposes of the conflict graph it doesn't matter.
        let genesis_op = CoinbaseOperation::new(vec![
            (pkh1.clone(), 1000),
            (pkh2.clone(), 1000),
            (pkh2.clone(), 500),
        ]);
        let genesis_tx: Cell = genesis_op.try_into().unwrap();

        let mut dh: ConflictGraph = ConflictGraph::new(
            CellIds::from_outputs(genesis_tx.hash(), genesis_tx.outputs()).unwrap().clone(),
        );

        let mut inputs = vec![
            Input::new(&kp1, genesis_tx.hash(), 0).unwrap(),
            Input::new(&kp2, genesis_tx.hash(), 1).unwrap(),
            Input::new(&kp2, genesis_tx.hash(), 2).unwrap(),
        ];
        let mut origin_txs = vec![];
        let mut original_spent_amounts = vec![];

        // spend a cell with each input once to have non-conflicting cells
        for i in 0..inputs.len() {
            let amount = (10 + i) as Capacity;
            // A transaction that spends `genesis` and produces a new output for `pkh2`.
            let tx = Cell::new(
                Inputs::new(vec![inputs[i].clone()]),
                Outputs::new(vec![transfer::transfer_output(pkh2.clone(), amount).unwrap()]),
            );
            dh.insert_cell(tx.clone()).unwrap();
            let tx_hash = tx.hash();
            let c = dh.conflicting_cells(&tx_hash).unwrap();
            assert_eq!(c.pref, tx_hash);

            origin_txs.push(tx_hash.clone());
            original_spent_amounts.push(amount);
        }

        // Try to spend non-conflicting cells several times and check that pref remains the same
        let mut iteration = 0;
        while iteration < 20 {
            if !original_spent_amounts.contains(&(iteration as Capacity)) {
                let n = thread_rng().gen_range(0, 3);
                let origin_tx_hash = *origin_txs.get(n).unwrap();

                // A transaction that spends the same inputs but produces a distinct output should conflict.
                let tx = Cell::new(
                    Inputs::new(vec![inputs[n].clone()]),
                    Outputs::new(vec![transfer::transfer_output(pkh2.clone(), iteration).unwrap()]),
                );
                dh.insert_cell(tx.clone()).unwrap().clone();
                let c = dh.conflicting_cells(&tx.hash()).unwrap();
                assert_eq!(c.pref, origin_tx_hash); // pref must be the original one which succeeded last time
            }
            iteration += 1;
        }

        // Spend cells with an input having a valid non-conflicting cell
        let mut new_hash = origin_txs.get(0).unwrap().clone();
        let mut previous_hash = new_hash.clone();
        while iteration < 25 {
            // A transaction that spends a distinct input should not conflict.
            let tx = Cell::new(
                Inputs::new(vec![Input::new(&kp1, new_hash, 0).unwrap()]),
                Outputs::new(vec![transfer::transfer_output(pkh1.clone(), iteration).unwrap()]),
            );
            dh.insert_cell(tx.clone()).unwrap();
            let tx_hash = tx.hash();
            let conflict_cell = dh.conflicting_cells(&tx_hash).unwrap();
            // pref must be the one which was inserted recently without conflicts
            assert_eq!(conflict_cell.pref, tx_hash);

            previous_hash = new_hash.clone();
            new_hash = tx_hash;
            iteration += 1;
        }

        // Spend another round of cells, having input with the previous cell, which has been spent already,
        // and check that it conflicts with the latest successful spent cell.
        while iteration < 30 {
            let tx = Cell::new(
                Inputs::new(vec![Input::new(&kp1, previous_hash, 0).unwrap()]),
                Outputs::new(vec![transfer::transfer_output(pkh1.clone(), iteration).unwrap()]),
            );
            dh.insert_cell(tx.clone()).unwrap();
            let tx_hash = tx.hash();
            let conflict_cell = dh.conflicting_cells(&tx_hash).unwrap();
            assert_eq!(conflict_cell.pref, new_hash);
            iteration += 1;
        }
    }

    #[actix_rt::test]
    async fn test_conflict_graph() {
        let (kp1, kp2, pkh1, pkh2) = generate_keys();

        // Some root unspent outputs for `genesis`. We assume this input refers to a cell with funds
        // but for the purposes of the conflict graph it doesn't matter.
        let genesis_op = CoinbaseOperation::new(vec![
            (pkh1.clone(), 1000),
            (pkh2.clone(), 1000),
            (pkh2.clone(), 500),
        ]);
        let genesis_tx: Cell = genesis_op.try_into().unwrap();
        let genesis_output_cell_ids =
            CellIds::from_outputs(genesis_tx.hash(), genesis_tx.outputs()).unwrap();

        let mut dh: ConflictGraph = ConflictGraph::new(genesis_output_cell_ids.clone());

        let input1 = Input::new(&kp1, genesis_tx.hash(), 0).unwrap();
        let input2 = Input::new(&kp2, genesis_tx.hash(), 1).unwrap();
        let input3 = Input::new(&kp2, genesis_tx.hash(), 2).unwrap();

        // A transaction that spends `genesis` and produces a new output for `pkh2`.
        let tx1 = Cell::new(
            Inputs::new(vec![input1.clone()]),
            Outputs::new(vec![transfer::transfer_output(pkh2.clone(), 900).unwrap()]),
        );
        dh.insert_cell(tx1.clone()).unwrap();
        let expected: HashSet<CellHash> = vec![tx1.hash()].iter().cloned().collect();
        let c1 = dh.conflicting_cells(&tx1.hash()).unwrap();
        assert_eq!(c1.conflicts.len(), 1);
        assert_eq!(c1.conflicts, expected);
        assert_eq!(c1.pref, tx1.hash());

        // A transaction that spends the same inputs but produces a distinct output should conflict.
        let tx2 = Cell::new(
            Inputs::new(vec![input1.clone()]),
            Outputs::new(vec![transfer::transfer_output(pkh2.clone(), 800).unwrap()]),
        );
        dh.insert_cell(tx2.clone()).unwrap();
        let expected: HashSet<CellHash> = vec![tx1.hash(), tx2.hash()].iter().cloned().collect();
        let c2 = dh.conflicting_cells(&tx2.hash()).unwrap();
        assert_eq!(c2.conflicts.len(), 2);
        assert_eq!(c2.conflicts, expected);
        assert_eq!(c2.pref, tx1.hash());

        // A transaction that spends a distinct input should not conflict.
        let tx3 = Cell::new(
            Inputs::new(vec![input2.clone(), input3.clone()]),
            Outputs::new(vec![transfer::transfer_output(pkh1.clone(), 700).unwrap()]),
        );
        dh.insert_cell(tx3.clone()).unwrap();
        let expected: HashSet<CellHash> = vec![tx3.hash()].iter().cloned().collect();
        let c3 = dh.conflicting_cells(&tx3.hash()).unwrap();
        assert_eq!(c3.conflicts.len(), 1);
        assert_eq!(c3.conflicts, expected);
        assert_eq!(c3.pref, tx3.hash());
    }

    #[actix_rt::test]
    async fn test_multiple_inputs() {
        let (kp1, kp2, pkh1, pkh2) = generate_keys();

        // Some root unspent outputs for `genesis`. We assume this input refers to a CELL with funds
        // but for the purposes of the hypergraph it doesn't matter.
        let genesis_op = CoinbaseOperation::new(vec![
            (pkh1.clone(), 1000),
            (pkh2.clone(), 1000),
            (pkh2.clone(), 500),
        ]);
        let genesis_tx: Cell = genesis_op.try_into().unwrap();
        let genesis_output_cell_ids =
            CellIds::from_outputs(genesis_tx.hash(), genesis_tx.outputs()).unwrap();

        let mut dh: ConflictGraph = ConflictGraph::new(genesis_output_cell_ids.clone());

        let input1 = Input::new(&kp1, genesis_tx.hash(), 0).unwrap();
        let input2 = Input::new(&kp2, genesis_tx.hash(), 1).unwrap();
        let input3 = Input::new(&kp2, genesis_tx.hash(), 2).unwrap();

        // A transaction that spends `genesis` and produces a new output for `pkh2`.
        let output1 = transfer::transfer_output(pkh2, 1000).unwrap();
        let tx1 = Cell::new(Inputs::new(vec![input1.clone()]), Outputs::new(vec![output1.clone()]));
        dh.insert_cell(tx1.clone()).unwrap();
        let expected: HashSet<CellHash> = vec![tx1.hash()].iter().cloned().collect();
        let c1 = dh.conflicting_cells(&tx1.hash()).unwrap();
        assert_eq!(c1.conflicts.len(), 1);
        assert_eq!(c1.conflicts, expected);
        assert_eq!(c1.pref, tx1.hash());

        // A transaction that spends the same inputs but produces a distinct output should conflict.
        let output2 = transfer::transfer_output(pkh2, 900).unwrap();
        let tx2 = Cell::new(
            Inputs::new(vec![input1.clone(), input2.clone()]),
            Outputs::new(vec![output2.clone()]),
        );
        dh.insert_cell(tx2.clone()).unwrap();
        let expected: HashSet<CellHash> = vec![tx1.hash(), tx2.hash()].iter().cloned().collect();
        let c2 = dh.conflicting_cells(&tx2.hash()).unwrap();
        assert_eq!(c2.conflicts.len(), 2);
        assert_eq!(c2.conflicts, expected);
        assert_eq!(c2.pref, tx1.hash());

        // A transaction that spends a distinct input should not conflict.
        let tx3 = Cell::new(Inputs::new(vec![input3.clone()]), Outputs::new(vec![output2.clone()]));
        dh.insert_cell(tx3.clone()).unwrap();
        let expected: HashSet<CellHash> = vec![tx3.hash()].iter().cloned().collect();
        let c3 = dh.conflicting_cells(&tx3.hash()).unwrap();
        assert_eq!(c3.conflicts.len(), 1);
        assert_eq!(c3.conflicts, expected);
        assert_eq!(c3.pref, tx3.hash());

        // A transaction that spends multiple conflicting inputs
        let output3 = transfer::transfer_output(pkh2, 800).unwrap();
        let tx4 = Cell::new(
            Inputs::new(vec![input1.clone(), input2.clone(), input3.clone()]),
            Outputs::new(vec![output3]),
        );
        dh.insert_cell(tx4.clone()).unwrap();
        let expected: HashSet<CellHash> =
            vec![tx1.hash(), tx2.hash(), tx3.hash(), tx4.hash()].iter().cloned().collect();
        let c4 = dh.conflicting_cells(&tx4.hash()).unwrap();
        assert_eq!(c4.conflicts.len(), 4);
        assert_eq!(c4.conflicts, expected);
        assert_eq!(c4.pref, tx1.hash());
    }

    #[actix_rt::test]
    async fn test_accept_cell() {
        let (kp1, kp2, pkh1, pkh2) = generate_keys();

        // Some root unspent outputs for `genesis`. We assume this input refers to a cell with funds
        // but for the purposes of the conflict graph it doesn't matter.
        let genesis_op = CoinbaseOperation::new(vec![(pkh1.clone(), 1000), (pkh2.clone(), 1000)]);
        let genesis_tx: Cell = genesis_op.try_into().unwrap();
        let genesis_output_cell_ids =
            CellIds::from_outputs(genesis_tx.hash(), genesis_tx.outputs()).unwrap();

        let mut dh: ConflictGraph = ConflictGraph::new(genesis_output_cell_ids.clone());

        let input1 = Input::new(&kp1, genesis_tx.hash(), 0).unwrap();
        let input2 = Input::new(&kp2, genesis_tx.hash(), 1).unwrap();

        // A transaction that spends `genesis` and produces a new output for `pkh2`.
        let tx1 = Cell::new(
            Inputs::new(vec![input1.clone()]),
            Outputs::new(vec![transfer::transfer_output(pkh2.clone(), 900).unwrap()]),
        );
        dh.insert_cell(tx1.clone()).unwrap();
        let expected: HashSet<CellHash> = vec![tx1.hash()].iter().cloned().collect();
        let c1 = dh.conflicting_cells(&tx1.hash()).unwrap();
        assert_eq!(c1.conflicts.len(), 1);
        assert_eq!(c1.conflicts, expected);
        assert_eq!(c1.pref, tx1.hash());

        // A transaction that spends the same inputs but produces a distinct output should conflict.
        let tx2 = Cell::new(
            Inputs::new(vec![input1.clone()]),
            Outputs::new(vec![transfer::transfer_output(pkh2.clone(), 800).unwrap()]),
        );
        dh.insert_cell(tx2.clone()).unwrap();
        let expected: HashSet<CellHash> = vec![tx1.hash(), tx2.hash()].iter().cloned().collect();
        let c2 = dh.conflicting_cells(&tx2.hash()).unwrap();
        assert_eq!(c2.conflicts.len(), 2);
        assert_eq!(c2.conflicts, expected);
        assert_eq!(c2.pref, tx1.hash());

        let conflicts_removed = dh.accept_cell(tx2.clone()).unwrap();
        let expected = vec![tx1.hash()];
        assert_eq!(conflicts_removed, expected);
    }

    #[actix_rt::test]
    async fn test_accept_cell2() {
        let (kp1, kp2, pkh1, pkh2) = generate_keys();

        // Some root unspent outputs for `genesis`. We assume this input refers to a CELL with funds
        // but for the purposes of the hypergraph it doesn't matter.
        let genesis_op = CoinbaseOperation::new(vec![
            (pkh1.clone(), 1000),
            (pkh2.clone(), 1000),
            (pkh2.clone(), 500),
        ]);
        let genesis_tx: Cell = genesis_op.try_into().unwrap();
        let genesis_output_cell_ids =
            CellIds::from_outputs(genesis_tx.hash(), genesis_tx.outputs()).unwrap();

        let mut dh: ConflictGraph = ConflictGraph::new(genesis_output_cell_ids.clone());

        let input1 = Input::new(&kp1, genesis_tx.hash(), 0).unwrap();
        let input2 = Input::new(&kp2, genesis_tx.hash(), 1).unwrap();
        let input3 = Input::new(&kp2, genesis_tx.hash(), 2).unwrap();

        // A transaction that spends `genesis` and produces a new output for `pkh2`.
        let output1 = transfer::transfer_output(pkh2, 1000).unwrap();
        let tx1 = Cell::new(Inputs::new(vec![input1.clone()]), Outputs::new(vec![output1.clone()]));
        dh.insert_cell(tx1.clone()).unwrap();
        let expected: HashSet<CellHash> = vec![tx1.hash()].iter().cloned().collect();
        let c1 = dh.conflicting_cells(&tx1.hash()).unwrap();
        assert_eq!(c1.conflicts.len(), 1);
        assert_eq!(c1.conflicts, expected);
        assert_eq!(c1.pref, tx1.hash());

        // A transaction that spends the same inputs but produces a distinct output should conflict.
        let output2 = transfer::transfer_output(pkh2, 900).unwrap();
        let tx2 = Cell::new(
            Inputs::new(vec![input1.clone(), input2.clone()]),
            Outputs::new(vec![output2.clone()]),
        );
        dh.insert_cell(tx2.clone()).unwrap();
        let expected: HashSet<CellHash> = vec![tx1.hash(), tx2.hash()].iter().cloned().collect();
        let c2 = dh.conflicting_cells(&tx2.hash()).unwrap();
        assert_eq!(c2.conflicts.len(), 2);
        assert_eq!(c2.conflicts, expected);
        assert_eq!(c2.pref, tx1.hash());

        // A transaction that spends a distinct input should not conflict.
        let tx3 = Cell::new(Inputs::new(vec![input3.clone()]), Outputs::new(vec![output2.clone()]));
        dh.insert_cell(tx3.clone()).unwrap();
        let expected: HashSet<CellHash> = vec![tx3.hash()].iter().cloned().collect();
        let c3 = dh.conflicting_cells(&tx3.hash()).unwrap();
        assert_eq!(c3.conflicts.len(), 1);
        assert_eq!(c3.conflicts, expected);
        assert_eq!(c3.pref, tx3.hash());

        // A transaction that spends multiple conflicting inputs
        let output3 = transfer::transfer_output(pkh2, 800).unwrap();
        let tx4 = Cell::new(
            Inputs::new(vec![input1.clone(), input2.clone(), input3.clone()]),
            Outputs::new(vec![output3]),
        );
        dh.insert_cell(tx4.clone()).unwrap();
        let expected: HashSet<CellHash> =
            vec![tx1.hash(), tx2.hash(), tx3.hash(), tx4.hash()].iter().cloned().collect();
        let c4 = dh.conflicting_cells(&tx4.hash()).unwrap();
        assert_eq!(c4.conflicts.len(), 4);
        assert_eq!(c4.conflicts, expected);
        assert_eq!(c4.pref, tx1.hash());

        let mut conflicts_removed = dh.accept_cell(tx4.clone()).unwrap();
        conflicts_removed.sort();
        let mut expected = vec![tx1.hash(), tx2.hash(), tx3.hash()];
        expected.sort();
        assert_eq!(conflicts_removed, expected);
    }

    #[actix_rt::test]
    async fn test_disjoint_inputs() {
        let (kp1, kp2, pkh1, pkh2) = generate_keys();

        // Some root unspent outputs for `genesis`. We assume this input refers to a CELL with funds
        // but for the purposes of the hypergraph it doesn't matter.
        let genesis_op = CoinbaseOperation::new(vec![
            (pkh1.clone(), 1000),
            (pkh2.clone(), 1000),
            (pkh2.clone(), 500),
            (pkh2.clone(), 400),
        ]);
        let genesis_tx: Cell = genesis_op.try_into().unwrap();
        let genesis_output_cell_ids =
            CellIds::from_outputs(genesis_tx.hash(), genesis_tx.outputs()).unwrap();

        let mut dh: ConflictGraph = ConflictGraph::new(genesis_output_cell_ids.clone());

        let input1 = Input::new(&kp1, genesis_tx.hash(), 0).unwrap();
        let input2 = Input::new(&kp2, genesis_tx.hash(), 1).unwrap();
        let input3 = Input::new(&kp2, genesis_tx.hash(), 2).unwrap();
        let input4 = Input::new(&kp2, genesis_tx.hash(), 3).unwrap();

        // A transaction that spends `genesis` and produces a new output for `pkh2`.
        let output1 = transfer::transfer_output(pkh2, 1000).unwrap();
        let tx1 = Cell::new(Inputs::new(vec![input1.clone()]), Outputs::new(vec![output1.clone()]));
        dh.insert_cell(tx1.clone()).unwrap();
        let expected: HashSet<CellHash> = vec![tx1.hash()].iter().cloned().collect();
        let c1 = dh.conflicting_cells(&tx1.hash()).unwrap();
        assert_eq!(c1.conflicts.len(), 1);
        assert_eq!(c1.conflicts, expected);
        assert_eq!(c1.pref, tx1.hash());

        // A transaction that spends some of the same inputs as `tx1`
        let output2 = transfer::transfer_output(pkh2, 900).unwrap();
        let tx2 = Cell::new(
            Inputs::new(vec![input1.clone(), input2.clone()]),
            Outputs::new(vec![output2.clone()]),
        );
        dh.insert_cell(tx2.clone()).unwrap();
        let expected: HashSet<CellHash> = vec![tx1.hash(), tx2.hash()].iter().cloned().collect();
        let c2 = dh.conflicting_cells(&tx2.hash()).unwrap();
        assert_eq!(c2.conflicts.len(), 2);
        assert_eq!(c2.conflicts, expected);
        assert_eq!(c2.pref, tx1.hash());

        // A transaction that spends some of the same inputs as `tx2`
        let output3 = transfer::transfer_output(pkh2, 800).unwrap();
        let tx3 = Cell::new(
            Inputs::new(vec![input2.clone(), input3.clone(), input4.clone()]),
            Outputs::new(vec![output3.clone()]),
        );
        dh.insert_cell(tx3.clone()).unwrap();
        let expected: HashSet<CellHash> = vec![tx2.hash(), tx3.hash()].iter().cloned().collect();
        let c3 = dh.conflicting_cells(&tx3.hash()).unwrap();
        assert_eq!(c3.conflicts.len(), 2);
        assert_eq!(c3.conflicts, expected);
        assert_eq!(c3.pref, tx1.hash());

        // A transaction that spends one of the same inputs as `tx3`
        let output4 = transfer::transfer_output(pkh2, 700).unwrap();
        let tx4 = Cell::new(Inputs::new(vec![input3.clone()]), Outputs::new(vec![output4.clone()]));
        dh.insert_cell(tx4.clone()).unwrap();
        let expected: HashSet<CellHash> = vec![tx3.hash(), tx4.hash()].iter().cloned().collect();
        let c4 = dh.conflicting_cells(&tx4.hash()).unwrap();
        assert_eq!(c4.conflicts.len(), 2);
        assert_eq!(c4.conflicts, expected);
        assert_eq!(c4.pref, tx1.hash());

        // Another transaction that spends one of the same inputs as `tx3`
        let output5 = transfer::transfer_output(pkh2, 600).unwrap();
        let tx5 = Cell::new(Inputs::new(vec![input4.clone()]), Outputs::new(vec![output5.clone()]));
        dh.insert_cell(tx5.clone()).unwrap();
        let expected: HashSet<CellHash> = vec![tx3.hash(), tx5.hash()].iter().cloned().collect();
        let c5 = dh.conflicting_cells(&tx5.hash()).unwrap();
        assert_eq!(c5.conflicts.len(), 2);
        assert_eq!(c5.conflicts, expected);
        assert_eq!(c5.pref, tx1.hash());
    }

    #[actix_rt::test]
    async fn test_outputs() {
        let (kp1, kp2, pkh1, pkh2) = generate_keys();

        // Some root unspent outputs for `genesis`. We assume this input refers to a CELL with funds
        // but for the purposes of the hypergraph it doesn't matter.
        let genesis_op = CoinbaseOperation::new(vec![
            (pkh1.clone(), 1000),
            (pkh2.clone(), 1000),
            (pkh2.clone(), 500),
        ]);
        let genesis_tx: Cell = genesis_op.try_into().unwrap();
        let genesis_output_cell_ids =
            CellIds::from_outputs(genesis_tx.hash(), genesis_tx.outputs()).unwrap();

        let mut dh: ConflictGraph = ConflictGraph::new(genesis_output_cell_ids.clone());

        let input1 = Input::new(&kp1, genesis_tx.hash(), 0).unwrap();

        // A transaction that spends `genesis` and produces two new outputs
        let tx1 = Cell::new(
            Inputs::new(vec![input1.clone()]),
            Outputs::new(vec![
                transfer::transfer_output(pkh1, 1000).unwrap(),
                transfer::transfer_output(pkh2, 1000).unwrap(),
            ]),
        );
        dh.insert_cell(tx1.clone()).unwrap();
        let c1 = dh.conflicting_cells(&tx1.hash()).unwrap();
        let expected: HashSet<CellHash> = vec![tx1.hash()].iter().cloned().collect();
        assert_eq!(c1.conflicts.len(), 1);
        assert_eq!(c1.conflicts, expected);

        // A transaction that spends one output from `tx1` and produces a new output.
        let input2 = Input::new(&kp1, tx1.hash(), 0).unwrap();
        let tx2 = Cell::new(
            Inputs::new(vec![input2.clone()]),
            Outputs::new(vec![transfer::transfer_output(pkh1, 1000).unwrap()]),
        );
        dh.insert_cell(tx2.clone()).unwrap();
        let c2 = dh.conflicting_cells(&tx2.hash()).unwrap();
        let expected: HashSet<CellHash> = vec![tx2.hash()].iter().cloned().collect();
        assert_eq!(c2.conflicts.len(), 1);
        assert_eq!(c2.conflicts, expected);

        // A transaction that spends another output from `tx1` and produces two new outputs.
        let input3 = Input::new(&kp2, tx1.hash(), 1).unwrap();
        let tx3 = Cell::new(
            Inputs::new(vec![input3.clone()]),
            Outputs::new(vec![
                transfer::transfer_output(pkh1, 1000).unwrap(),
                transfer::transfer_output(pkh2, 1000).unwrap(),
            ]),
        );
        dh.insert_cell(tx3.clone()).unwrap();
        let c3 = dh.conflicting_cells(&tx3.hash()).unwrap();
        let expected: HashSet<CellHash> = vec![tx3.hash()].iter().cloned().collect();
        assert_eq!(c3.conflicts.len(), 1);
        assert_eq!(c3.conflicts, expected);

        // A transaction which spends tx3 outputs and conflicts with tx1
        let input4 = Input::new(&kp1, tx3.hash(), 0).unwrap();
        let tx4 = Cell::new(
            Inputs::new(vec![input1.clone(), input4.clone()]),
            Outputs::new(vec![transfer::transfer_output(pkh1, 1000).unwrap()]),
        );
        dh.insert_cell(tx4.clone()).unwrap();
        let c4 = dh.conflicting_cells(&tx4.hash()).unwrap();
        let expected: HashSet<CellHash> = vec![tx1.hash(), tx4.hash()].iter().cloned().collect();
        assert_eq!(c4.conflicts.len(), 2);
        assert_eq!(c4.conflicts, expected);
        assert_eq!(c4.pref, tx1.hash());
    }

    fn hash_public(keypair: &Keypair) -> [u8; 32] {
        let enc = bincode::serialize(&keypair.public).unwrap();
        blake3::hash(&enc).as_bytes().clone()
    }

    fn generate_keys() -> (Keypair, Keypair, [u8; 32], [u8; 32]) {
        let kp1_hex = "ad7f2ee3958a7f3fa2c84931770f5773ef7694fdd0bb217d90f29a94199c9d7307ca3851515c89344639fe6a4077923068d1d7fc6106701213c61d34ef8e9416".to_owned();
        let kp2_hex = "5a353c630d3faf8e2d333a0983c1c71d5e9b6aed8f4959578fbeb3d3f3172886393b576de0ac1fe86a4dd416cf032543ac1bd066eb82585f779f6ce21237c0cd".to_owned();

        let kp1 = Keypair::from_bytes(&hex::decode(kp1_hex).unwrap()).unwrap();
        let kp2 = Keypair::from_bytes(&hex::decode(kp2_hex).unwrap()).unwrap();

        let pkh1 = hash_public(&kp1);
        let pkh2 = hash_public(&kp2);

        return (kp1, kp2, pkh1, pkh2);
    }
}<|MERGE_RESOLUTION|>--- conflicted
+++ resolved
@@ -166,40 +166,13 @@
 
                 // Next remove the conflicting transactions from the conflict sets, preserving
                 // the ordering.
-<<<<<<< HEAD
-                self.cs.insert(cell_hash, ConflictSet::new(cell_hash));
+                let mut new_cset = ConflictSet::new(cell_hash);
+                new_cset.cnt = conflict_set.cnt;
+                self.cs.insert(cell_hash, new_cset);
                 conflict_set.conflicts.iter().for_each(|cs| {
                     self.cs.remove(cs);
                 });
                 Ok(conflicting_hashes.iter().map(|h| *h).collect())
-=======
-                let mut cs: Vec<(CellHash, ConflictSet<CellHash>)> = vec![];
-                for i in 0..self.cs.len() {
-                    if self.cs[i].0 == cell.hash() {
-                        // Retain the old confidence value for the new (singleton) conflict set
-                        let mut new_cset = ConflictSet::new(cell.hash());
-                        new_cset.cnt = conflict_set.cnt;
-                        cs.push((cell.hash(), new_cset));
-                    }
-                    let mut conflicts = false;
-                    for conflicting_cell_hash in conflict_set.conflicts.iter() {
-                        if self.cs[i].0.eq(conflicting_cell_hash) {
-                            conflicts = true;
-                            break;
-                        }
-                    }
-                    if conflicts {
-                        continue;
-                    } else {
-                        // TODO: Remove the conflicting transactions the existing preserved
-                        // conflict sets.
-                        cs.push((self.cs[i].0, self.cs[i].1.clone()));
-                    }
-                }
-                self.cs = cs;
-
-                Ok(conflicting_hashes.iter().cloned().collect())
->>>>>>> 7f365169
             }
             // If the transaction has no conflict set then it is invalid.
             None => Err(Error::UndefinedCell),
