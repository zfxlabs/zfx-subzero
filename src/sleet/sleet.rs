use crate::colored::Colorize;
use crate::zfx_id::Id;

use crate::chain::alpha::state::Weight;
use crate::chain::alpha::{self, Transaction, TxHash, UTXOIds};
use crate::client::Fanout;
use crate::graph::{UTXOGraph, DAG};
use crate::hail::AcceptedTransactions;
use crate::protocol::{Request, Response};
use crate::util;

use super::sleet_tx::SleetTx;
use super::{Error, Result};

use tracing::{debug, error, info};

use actix::{Actor, AsyncContext, Context, Handler, Recipient};
use actix::{ActorFutureExt, ResponseActFuture, ResponseFuture};

use std::collections::{HashMap, HashSet};
use std::net::SocketAddr;

// Parent selection

const NPARENTS: usize = 3;

// Safety parameters

const ALPHA: f64 = 0.5;
const BETA1: u8 = 11;
const BETA2: u8 = 20;

/// Sleet is a consensus bearing `mempool` for transactions conflicting on spent inputs.
pub struct Sleet {
    /// The client used to make external requests.
    sender: Recipient<Fanout>,
    /// Connection to Hail
    hail_recipient: Recipient<AcceptedTransactions>,
    /// The identity of this validator.
    node_id: Id,
    /// The weighted validator set.
    committee: HashMap<Id, (SocketAddr, Weight)>,
    /// The set of all known transactions.
    known_txs: sled::Db,
    /// The set of all queried transactions.
    queried_txs: sled::Db,
    /// The graph of conflicting transactions (potentially multi-input).
    conflict_graph: UTXOGraph,
    /// A vector containing the transactions of the last accepted block.
    txs: HashMap<TxHash, Transaction>,
    /// The map contains transaction already accepted
    accepted_txs: HashSet<TxHash>,
    /// The consensus graph.
    dag: DAG<TxHash>,
}

impl Sleet {
    // Initialisation - FIXME: Temporary databases
    pub fn new(
        sender: Recipient<Fanout>,
        hail_recipient: Recipient<AcceptedTransactions>,
        node_id: Id,
    ) -> Self {
        Sleet {
            sender,
            hail_recipient,
            node_id,
            committee: HashMap::default(),
            known_txs: sled::Config::new().temporary(true).open().unwrap(),
            queried_txs: sled::Config::new().temporary(true).open().unwrap(),
            conflict_graph: UTXOGraph::new(UTXOIds::empty()),
            txs: HashMap::default(),
            accepted_txs: HashSet::default(),
            dag: DAG::new(),
        }
    }

    /// Called for all newly discovered transactions.
    /// Returns `true` if the transaction haven't been encountered before
    fn on_receive_tx(&mut self, sleet_tx: SleetTx) -> Result<bool> {
        let tx = sleet_tx.inner.clone();
        // Skip adding coinbase transactions (block rewards / initial allocations) to the
        // mempool.
        if tx.is_coinbase() {
            Err(Error::InvalidCoinbaseTransaction(tx))
        } else {
            if !alpha::is_known_tx(&self.known_txs, tx.hash()).unwrap() {
                self.insert(sleet_tx.clone())?;
                let _ = alpha::insert_tx(&self.known_txs, tx.clone());
                Ok(true)
            } else {
                // info!("[{}] received already known transaction {}", "sleet".cyan(), tx.clone());
                Ok(false)
            }
        }
    }

    // Vertices

    pub fn insert(&mut self, tx: SleetTx) -> Result<()> {
        let inner_tx = tx.inner.clone();
        self.conflict_graph.insert_tx(inner_tx.clone())?;
        self.dag.insert_vx(inner_tx.hash(), tx.parents.clone())?;
        Ok(())
    }

    // Branch preference

    /// Starts at some vertex and does a depth first search in order to compute whether
    /// the vertex is strongly preferred (by checking whether all its ancestry is
    /// preferred).
    pub fn is_strongly_preferred(&self, tx: TxHash) -> Result<bool> {
        for ancestor in self.dag.dfs(&tx) {
            if !self.conflict_graph.is_preferred(ancestor)? {
                return Ok(false);
            }
        }
        Ok(true)
    }

    // Adaptive Parent Selection

    /// Starts at the live edges (the leaf nodes) of the `DAG` and does a depth first
    /// search until `p` preferrential parents are accumulated (or none if there are
    /// none).
    pub fn select_parents(&self, p: usize) -> Result<Vec<TxHash>> {
        if self.dag.is_empty() {
            return Ok(vec![]);
        }
        let mut parents = vec![];
        let leaves = self.dag.leaves();
        for leaf in leaves {
            for elt in self.dag.dfs(&leaf) {
                if self.is_strongly_preferred(elt.clone())? {
                    parents.push(elt.clone());
                    if parents.len() >= p {
                        // Found `p` preferred parents.
                        break;
                    } else {
                        // Found a preferred parent for this leaf so skip.
                        continue;
                    }
                }
            }
        }
        Ok(parents)
    }

    // Ancestral Preference

    // The ancestral update updates the preferred path through the DAG every time a new
    // vertex is added.
    pub fn update_ancestral_preference(&mut self, root_txhash: TxHash) -> Result<()> {
        for tx_hash in self.dag.dfs(&root_txhash) {
            // conviction of T vs Pt.pref
            let pref = self.conflict_graph.get_preferred(&tx_hash)?;
            let d1 = self.dag.conviction(tx_hash.clone())?;
            let d2 = self.dag.conviction(pref)?;
            // update the conflict set at this tx
            self.conflict_graph.update_conflict_set(tx_hash, d1, d2)?;
        }
        Ok(())
    }

    // Finality

    /// Checks whether the transaction `TxHash` is accepted as final.
    pub fn is_accepted_tx(&self, tx_hash: &TxHash) -> Result<bool> {
        if self.conflict_graph.is_singleton(tx_hash)?
            && self.conflict_graph.get_confidence(tx_hash)? >= BETA1
        {
            Ok(true)
        } else {
            if self.conflict_graph.get_confidence(tx_hash)? >= BETA2 {
                Ok(true)
            } else {
                Ok(false)
            }
        }
    }

    /// Checks whether the parent of the provided `TxHash` is final - note that we do not
    /// traverse all of the parents of the accepted parent, since a child transaction
    /// cannot be final if its parent is not also final.
    pub fn is_accepted(&self, initial_tx_hash: &TxHash) -> Result<bool> {
        let mut parent_accepted = true;
        match self.dag.get(initial_tx_hash) {
            Some(parents) => {
                for parent in parents.iter() {
                    if !self.is_accepted_tx(&parent)? {
                        parent_accepted = false;
                        break;
                    }
                }
            }
            None => return Err(Error::InvalidTransactionHash(initial_tx_hash.clone())),
        }
        if parent_accepted {
            self.is_accepted_tx(initial_tx_hash)
        } else {
            Ok(false)
        }
    }

    // Accepted Frontier

    /// The accepted frontier of the DAG is a depth-first-search on the leaves of the DAG
    /// up to a vertices considered final, collecting all the final nodes.
    pub fn get_accepted_frontier(&self) -> Result<Vec<TxHash>> {
        if self.dag.is_empty() {
            return Ok(vec![]);
        }
        let mut accepted_frontier = vec![];
        let leaves = self.dag.leaves();
        for leaf in leaves {
            for tx_hash in self.dag.dfs(&leaf) {
                if self.is_accepted(tx_hash)? {
                    accepted_frontier.push(tx_hash.clone());
                    break;
                }
            }
        }
        Ok(accepted_frontier)
    }

    /// Check if a transaction or one of its ancestors have become accepted
    pub fn calculate_accepted_txs(&mut self, tx_hash: &TxHash) -> Result<Vec<TxHash>> {
        let mut new = vec![];
        for t in self.dag.dfs(tx_hash) {
            if !self.accepted_txs.contains(t) && self.is_accepted(t)? {
                new.push(t.clone());
                let _ = self.accepted_txs.insert(t.clone());
            }
        }
        Ok(new)
    }

    // Weighted sampling

    pub fn sample(&self, minimum_weight: Weight) -> Result<Vec<(Id, SocketAddr)>> {
        let mut validators = vec![];
        for (id, (ip, w)) in self.committee.iter() {
            validators.push((id.clone(), ip.clone(), w.clone()));
        }
        util::sample_weighted(minimum_weight, validators).ok_or(Error::InsufficientWeight)
    }
}

impl Actor for Sleet {
    type Context = Context<Self>;

    fn started(&mut self, _ctx: &mut Context<Self>) {
        debug!("started sleet");
    }
}

// When the committee is initialised in `alpha` or when it comes back online due to a
// `FaultyNetwork` message received in `alpha`, `sleet` is updated with the latest relevant
// chain state.

#[derive(Debug, Clone, Serialize, Deserialize, Message)]
#[rtype(result = "()")]
pub struct LiveCommittee {
    pub validators: HashMap<Id, (SocketAddr, f64)>,
    pub txs: HashMap<TxHash, Transaction>,
}

impl Handler<LiveCommittee> for Sleet {
    type Result = ();

    fn handle(&mut self, msg: LiveCommittee, _ctx: &mut Context<Self>) -> Self::Result {
        // Build the list of available UTXOs
        let txs_len = format!("{:?}", msg.txs.len());
        info!(
            "\n{} received {} transactions containing spendable outputs",
            "[sleet]".cyan(),
            txs_len.cyan()
        );
        let mut utxo_ids_set: UTXOIds = UTXOIds::empty();
        for (tx_hash, tx) in msg.txs.clone() {
            info!("{}", tx.clone());
            let utxo_ids = UTXOIds::from_outputs(tx_hash.clone(), tx.outputs());
            utxo_ids_set = utxo_ids_set.union(&utxo_ids).cloned().collect();
        }
        info!("");
        self.txs = msg.txs.clone();
        self.conflict_graph = UTXOGraph::new(utxo_ids_set);

        let mut s: String = format!("<<{}>>\n", "sleet".cyan());
        for (id, (_, w)) in msg.validators.clone() {
            let id_s = format!("{:?}", id).yellow();
            let w_s = format!("{:?}", w).cyan();
            s = format!("{} ν = {} {} | {} {}\n", s, "⦑".magenta(), id_s, w_s, "⦒".magenta());
        }
        info!("{}", s);

        self.committee = msg.validators;
    }
}

#[derive(Debug, Clone, Serialize, Deserialize, Message)]
#[rtype(result = "()")]
pub struct QueryIncomplete {
    pub tx: SleetTx,
    pub acks: Vec<Response>,
}

impl Handler<QueryIncomplete> for Sleet {
    type Result = ();

    fn handle(&mut self, _msg: QueryIncomplete, _ctx: &mut Context<Self>) -> Self::Result {
        ()
    }
}

#[derive(Debug, Clone, Serialize, Deserialize, Message)]
#[rtype(result = "()")]
pub struct QueryComplete {
    pub tx: SleetTx,
    pub acks: Vec<Response>,
}

impl Handler<QueryComplete> for Sleet {
    type Result = ();

    fn handle(&mut self, msg: QueryComplete, ctx: &mut Context<Self>) -> Self::Result {
        // FIXME: Verify that there are no duplicate ids
        let mut outcomes = vec![];
        for ack in msg.acks.iter() {
            match ack {
                Response::QueryTxAck(qtx_ack) => match self.committee.get(&qtx_ack.id) {
                    Some((_, w)) => outcomes.push((qtx_ack.id, w.clone(), qtx_ack.outcome)),
                    None => (),
                },
                // FIXME: Error
                _ => (),
            }
        }
        //   if yes: set_chit(tx, 1), update ancestral preferences
        if util::sum_outcomes(outcomes) > ALPHA {
            self.dag.set_chit(msg.tx.hash(), 1).unwrap();
            self.update_ancestral_preference(msg.tx.hash()).unwrap();
            info!("[{}] query complete, chit = 1", "sleet".cyan());
            // Let `sleet` know that you can now build on this tx
            let _ = self.txs.insert(msg.tx.hash(), msg.tx.inner.clone());

            // The transaction or some of its ancestors may have become
            // accepted. Check this.
            let new_accepted = self.calculate_accepted_txs(&msg.tx.hash());
            match new_accepted {
                Ok(new_accepted) => {
                    if !new_accepted.is_empty() {
                        ctx.notify(NewAccepted { tx_hashes: new_accepted });
                    }
                }
                Err(e) => {
                    // It's a bug if happens
                    panic!("[sleet] Error checking whether transaction is accepted: {}", e);
                }
            }
        }
        //   if no:  set_chit(tx, 0) -- happens in `insert_vx`
        alpha::insert_tx(&self.queried_txs, msg.tx.inner.clone()).unwrap();
    }
}

#[derive(Debug, Clone, Serialize, Deserialize, Message)]
#[rtype(result = "()")]
pub struct NewAccepted {
    pub tx_hashes: Vec<TxHash>,
}
impl Handler<NewAccepted> for Sleet {
    type Result = ();

    fn handle(&mut self, msg: NewAccepted, _ctx: &mut Context<Self>) -> Self::Result {
        let mut txs = vec![];
        for t in msg.tx_hashes.iter() {
            // At this point we can be sure that the tx is known
            let tx = alpha::get_tx(&self.known_txs, t).unwrap().unwrap();
            info!("[{}] transaction is accepted\n{}", "sleet".cyan(), tx);
            txs.push(tx);
        }
        self.hail_recipient.do_send(AcceptedTransactions { txs });
    }
}
// Instead of having an infinite loop as per the paper which receives and processes
// inbound unqueried transactions, we instead use the `Actor` and use `notify` whenever
// a fresh transaction is received - either externally in `GenerateTx` or as an internal
// consensus message via `QueryTx`.

#[derive(Debug, Clone, Serialize, Deserialize, Message)]
#[rtype(result = "Result<()>")]
pub struct FreshTx {
    pub tx: SleetTx,
}

impl Handler<FreshTx> for Sleet {
    type Result = ResponseActFuture<Self, Result<()>>;

    fn handle(&mut self, msg: FreshTx, _ctx: &mut Context<Self>) -> Self::Result {
        let validators = self.sample(ALPHA).unwrap();
        info!("[{}] sampled {:?}", "sleet".cyan(), validators.clone());
        let mut validator_ips = vec![];
        for (_, ip) in validators.iter() {
            validator_ips.push(ip.clone());
        }

        // Fanout queries to sampled validators
        let send_to_client = self.sender.send(Fanout {
            ips: validator_ips.clone(),
            request: Request::QueryTx(QueryTx { tx: msg.tx.clone() }),
        });

        // Wrap the future so that subsequent chained handlers can access te actor.
        let send_to_client = actix::fut::wrap_future::<_, Self>(send_to_client);

        let update_self = send_to_client.map(move |result, _actor, ctx| {
            match result {
                Ok(acks) => {
                    // If the length of responses is the same as the length of the sampled ips,
                    // then every peer responded.
                    if acks.len() == validator_ips.len() {
                        Ok(ctx.notify(QueryComplete { tx: msg.tx.clone(), acks }))
                    } else {
                        Ok(ctx.notify(QueryIncomplete { tx: msg.tx.clone(), acks }))
                    }
                }
                Err(e) => Err(Error::Actix(e)),
            }
        });

        Box::pin(update_self)
    }
}

// Allow clients to fetch transactions for testing.

#[derive(Debug, Clone, Serialize, Deserialize, Message)]
#[rtype(result = "TxAck")]
pub struct GetTx {
    pub tx_hash: TxHash,
}

#[derive(Debug, Clone, Serialize, Deserialize, MessageResponse)]
pub struct TxAck {
    pub tx: Option<Transaction>,
}

impl Handler<GetTx> for Sleet {
    type Result = TxAck;

    fn handle(&mut self, msg: GetTx, _ctx: &mut Context<Self>) -> Self::Result {
        TxAck { tx: self.txs.get(&msg.tx_hash).map(|x| x.clone()) }
    }
}

#[derive(Debug, Clone, Serialize, Deserialize, Message)]
#[rtype(result = "GenerateTxAck")]
pub struct GenerateTx {
    pub tx: Transaction,
}

#[derive(Debug, Clone, Serialize, Deserialize, MessageResponse)]
pub struct GenerateTxAck {
    /// hash of applied transaction
    pub tx_hash: Option<TxHash>,
}

impl Handler<GenerateTx> for Sleet {
    type Result = GenerateTxAck;

    fn handle(&mut self, msg: GenerateTx, ctx: &mut Context<Self>) -> Self::Result {
        let parents = self.select_parents(NPARENTS).unwrap();
        let sleet_tx = SleetTx::new(parents, msg.tx.clone());
        info!("[{}] Generating new transaction\n{}", "sleet".cyan(), sleet_tx);

        match self.on_receive_tx(sleet_tx.clone()) {
            Ok(true) => {
                ctx.notify(FreshTx { tx: sleet_tx });
                GenerateTxAck { tx_hash: Some(msg.tx.hash()) }
            }
            Ok(false) => GenerateTxAck { tx_hash: None },

            Err(e) => {
                error!("[{}] Couldn't insert new transaction {}:\n {}", "sleet".cyan(), msg.tx, e);
                GenerateTxAck { tx_hash: None }
            }
        }
    }
}

// Receiving transactions. The only difference between receiving transactions and receiving
// a transaction query is that any client should be able to send `sleet` a `GenerateTx`
// message, whereas only network validators should be able to perform a `QueryTx`.
//
// Otherwise the functionality is identical but `QueryTx` returns a consensus response -
// whether the transaction is strongly preferred or not.

#[derive(Debug, Clone, Serialize, Deserialize, Message)]
#[rtype(result = "QueryTxAck")]
pub struct QueryTx {
    pub tx: SleetTx,
}

#[derive(Debug, Clone, Serialize, Deserialize, MessageResponse)]
pub struct QueryTxAck {
    pub id: Id,
    pub tx_hash: TxHash,
    pub outcome: bool,
}

impl Handler<QueryTx> for Sleet {
    type Result = QueryTxAck;

    fn handle(&mut self, msg: QueryTx, ctx: &mut Context<Self>) -> Self::Result {
        // info!("[{}] Received query for transaction\n{}", "sleet".cyan(), msg.tx.inner.clone());
        match self.on_receive_tx(msg.tx.clone()) {
            Ok(true) => ctx.notify(FreshTx { tx: msg.tx.clone() }),
            Ok(false) => (),
            Err(e) => {
                error!(
                    "[{}] Couldn't insert queried transaction {}: {}",
                    "sleet".cyan(),
                    msg.tx.inner,
                    e
                );
            }
        }
        // FIXME: If we are in the middle of querying this transaction, wait until a
        // decision or a synchronous timebound is reached on attempts.
        match self.is_strongly_preferred(msg.tx.hash()) {
            Ok(outcome) => QueryTxAck { id: self.node_id, tx_hash: msg.tx.hash(), outcome },
            Err(e) => {
                error!("[{}] Missing ancestor of {}: {}", "sleet".cyan(), msg.tx.inner, e);
                // FIXME We're voting against the tx w/o having enough information
                QueryTxAck { id: self.node_id, tx_hash: msg.tx.hash(), outcome: false }
            }
        }
    }
}

#[derive(Debug, Clone, Serialize, Deserialize, Message)]
#[rtype(result = "Transactions")]
pub struct GetTransactions;

#[derive(Debug, Clone, Serialize, Deserialize, MessageResponse)]
pub struct Transactions {
    pub ids: Vec<TxHash>,
}

impl Handler<GetTransactions> for Sleet {
    type Result = Transactions;

    fn handle(&mut self, _msg: GetTransactions, _ctx: &mut Context<Self>) -> Self::Result {
        return Transactions { ids: self.txs.keys().cloned().collect::<Vec<TxHash>>() };
    }
}

#[cfg(test)]
mod test {
    use super::*;
    use alpha::tx::{CoinbaseTx, Output, Outputs, Transaction, TransferTx, Tx};
    use ed25519_dalek::Keypair;
    use rand::{rngs::OsRng, CryptoRng};

    fn generate_coinbase(keypair: &Keypair, amount: u64) -> alpha::Transaction {
        let enc = bincode::serialize(&keypair.public).unwrap();
        let pkh = blake3::hash(&enc).as_bytes().clone();
        Transaction::CoinbaseTx(CoinbaseTx::new(Outputs::new(vec![
            Output::new(pkh.clone(), amount),
            Output::new(pkh.clone(), amount + 1),
            Output::new(pkh.clone(), amount + 2),
        ])))
    }

    fn generate_transfer(keypair: &Keypair, from: Transaction, amount: u64) -> alpha::Transaction {
        let enc = bincode::serialize(&keypair.public).unwrap();
        let pkh = blake3::hash(&enc).as_bytes().clone();
        Transaction::TransferTx(TransferTx::new(
            &keypair,
            from.clone(),
            pkh.clone(),
            pkh.clone(),
            amount,
        ))
    }

    struct DummyClient;
    impl Actor for DummyClient {
        type Context = Context<Self>;

        fn started(&mut self, _ctx: &mut Context<Self>) {}
    }

    impl Handler<Fanout> for DummyClient {
        type Result = ResponseFuture<Vec<Response>>;

        fn handle(&mut self, msg: Fanout, ctx: &mut Context<Self>) -> Self::Result {
            Box::pin(async move { vec![] })
        }
    }

    struct HailMock;
    impl Actor for HailMock {
        type Context = Context<Self>;

        fn started(&mut self, _ctx: &mut Context<Self>) {}
    }

    impl Handler<AcceptedTransactions> for HailMock {
        type Result = ();

        fn handle(&mut self, msg: AcceptedTransactions, ctx: &mut Context<Self>) -> Self::Result {
            ()
        }
    }

    #[actix_rt::test]
    async fn test_strongly_preferred() {
        let sender = DummyClient.start();
        let receiver = HailMock.start();

        let mut csprng = OsRng {};
        let root_kp = Keypair::generate(&mut csprng);

        let genesis_tx = generate_coinbase(&root_kp, 1000);
        let genesis_utxo_ids = UTXOIds::from_outputs(genesis_tx.hash(), genesis_tx.outputs());
<<<<<<< HEAD
        let mut sleet = Sleet::new(sender.recipient(), receiver.recipient(), Id::zero());
=======
        let mut sleet = Sleet::new(sender.recipient(), Id::zero());
        sleet.conflict_graph = UTXOGraph::new(genesis_utxo_ids);
>>>>>>> fa908556

        // Generate a genesis set of coins
        let stx1 = SleetTx::new(vec![], generate_transfer(&root_kp, genesis_tx.clone(), 1000));
        let stx2 = SleetTx::new(vec![], generate_transfer(&root_kp, genesis_tx.clone(), 1001));
        let stx3 = SleetTx::new(vec![], generate_transfer(&root_kp, genesis_tx.clone(), 1002));

        // Check that parent selection works with an empty DAG.
        let v_empty: Vec<alpha::TxHash> = vec![];
        assert_eq!(sleet.select_parents(3).unwrap(), v_empty.clone());

        // Insert new vertices into the DAG.
        sleet.insert(stx1.clone()).unwrap();
        sleet.insert(stx2.clone()).unwrap();
        sleet.insert(stx3.clone()).unwrap();

        // Coinbase transactions will all conflict, since `tx1` was inserted first it will
        // be the only preferred parent.
        assert_eq!(sleet.select_parents(3).unwrap(), vec![stx1.inner.hash(),]);
    }
}<|MERGE_RESOLUTION|>--- conflicted
+++ resolved
@@ -625,12 +625,8 @@
 
         let genesis_tx = generate_coinbase(&root_kp, 1000);
         let genesis_utxo_ids = UTXOIds::from_outputs(genesis_tx.hash(), genesis_tx.outputs());
-<<<<<<< HEAD
         let mut sleet = Sleet::new(sender.recipient(), receiver.recipient(), Id::zero());
-=======
-        let mut sleet = Sleet::new(sender.recipient(), Id::zero());
         sleet.conflict_graph = UTXOGraph::new(genesis_utxo_ids);
->>>>>>> fa908556
 
         // Generate a genesis set of coins
         let stx1 = SleetTx::new(vec![], generate_transfer(&root_kp, genesis_tx.clone(), 1000));
