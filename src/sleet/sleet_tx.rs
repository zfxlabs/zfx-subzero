--- conflicted
+++ resolved
@@ -1,10 +1,7 @@
-<<<<<<< HEAD
 use crate::cell::types::CellHash;
 use crate::cell::Cell;
-=======
-use crate::chain::alpha::{Transaction, TxHash};
+
 use crate::colored::Colorize;
->>>>>>> b322871b
 
 /// The `SleetTx` is a consensus specific representation of a transaction, containing a
 /// chain specific transaction as its `inner` field.
