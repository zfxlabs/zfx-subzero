use crate::zfx_id::Id;

use crate::alpha::types::VrfOutput;
use crate::alpha::{self, Alpha};
use crate::client::{ClientRequest, ClientResponse};
use crate::colored::Colorize;
use crate::protocol::{Request, Response};
use crate::util;
use crate::view::{self, View};
use crate::{Error, Result};

use super::choice::Choice;
use super::constants::*;
use super::query::{Outcome, Query};
use super::reservoir::Reservoir;

use tracing::{debug, error, info};

use actix::{Actor, Addr, Context, Handler, Recipient};
use actix::{ActorFutureExt, ResponseActFuture, ResponseFuture};

use std::collections::{HashMap, HashSet};
use std::net::SocketAddr;

use rand::Rng;

pub struct Ice {
    /// The client used to make external requests.
    sender: Recipient<ClientRequest>,
    pub id: Id,
    pub ip: SocketAddr,
    reservoir: Reservoir,
    bootstrapped: bool,
}

impl Ice {
    pub fn new(
        sender: Recipient<ClientRequest>,
        id: Id,
        ip: SocketAddr,
        reservoir: Reservoir,
    ) -> Self {
        Ice { sender, id, ip, reservoir, bootstrapped: false }
    }
}

impl Actor for Ice {
    type Context = Context<Self>;

    fn started(&mut self, ctx: &mut Context<Self>) {
        debug!(": started");
    }
}

#[derive(Debug, Clone, Serialize, Deserialize, Message)]
#[rtype(result = "Ack")]
pub struct Ping {
    pub id: Id,
    pub queries: Vec<Query>,
}

#[derive(Debug, Clone, Serialize, Deserialize, MessageResponse)]
pub struct Ack {
    pub id: Id,
    pub outcomes: Vec<Outcome>,
}

/// Processes a query into an `Outcome`c.
fn process_query(reservoir: &mut Reservoir, self_id: Id, query: Query) -> Outcome {
    let peer_id = query.peer_id.clone();
    let peer_ip = query.peer_ip.clone();
    let choice = query.choice.clone();

    // If the queried `id` is the same as the `self_id` then the outcome should
    // always be `Live`.
    if peer_id.clone() == self_id.clone() {
        return Outcome::new(peer_id.clone(), Choice::Live);
    }

    match reservoir.get_decision(&peer_id) {
        Some((_, choice, _)) => Outcome::new(peer_id, choice),
        None => match choice.clone() {
            // If we have not made a decision pertaining to this peer a
            // priori and the choice is `Live`, then our choice becomes
            // `Live`.
            Choice::Live => {
                let () = reservoir.set_choice(peer_id.clone(), Choice::Live);
                Outcome::new(peer_id, choice)
            }
            // If we have not made a decision pertaining to this peer a
            // priori and the choice is `Faulty`, then our choice becomes
            // `Faulty` if an indirect ping request fails.
            Choice::Faulty => {
                let () = reservoir.set_choice(peer_id.clone(), Choice::Faulty);
                Outcome::new(peer_id, choice)
            }
        },
    }
}

impl Handler<Ping> for Ice {
    type Result = Ack;

    fn handle(&mut self, msg: Ping, _ctx: &mut Context<Self>) -> Self::Result {
        // Processes incoming queries from the server
        let mut outcomes = vec![];
        for query in msg.queries.iter().cloned() {
            info!("<- {:?}", query.clone());
            let outcome = process_query(&mut self.reservoir, self.id.clone(), query);
            outcomes.push(outcome);
        }
        // Send the outcomes as response
        Ack { id: self.id, outcomes }
    }
}

#[derive(Debug, Clone, Serialize, Deserialize, Message)]
#[rtype(result = "Bootstrapped")]
pub struct Bootstrap {
    pub peers: Vec<(Id, SocketAddr)>,
}

#[derive(Debug, Clone, Serialize, Deserialize, MessageResponse)]
pub struct Bootstrapped;

impl Handler<Bootstrap> for Ice {
    type Result = Bootstrapped;

    fn handle(&mut self, msg: Bootstrap, _ctx: &mut Context<Self>) -> Self::Result {
        debug!("received bootstrap peers {:?}", msg.peers);
        for (id, ip) in msg.peers.iter() {
            self.reservoir.insert(id.clone(), ip.clone(), Choice::Live, 0);
        }
        Bootstrapped {}
    }
}

#[derive(Debug, Clone, Serialize, Deserialize, Message)]
#[rtype(result = "Queries")]
pub struct SampleQueries {
    /// The `view` based sample - this is used to add new entries to the reservoir.
    sample: (Id, SocketAddr),
}

#[derive(Debug, Clone, Serialize, Deserialize, MessageResponse)]
pub struct Queries {
    queries: Vec<Query>,
}

impl Handler<SampleQueries> for Ice {
    type Result = Queries;

    fn handle(&mut self, msg: SampleQueries, _ctx: &mut Context<Self>) -> Self::Result {
        let (id, ip) = msg.sample.clone();

        // If the ip address is not in the reservoir, insert it
        let () = self.reservoir.insert_new(id.clone(), ip.clone(), Choice::Live, 0);

        let mut queries = vec![];
        if self.reservoir.len() > 0 {
            let sample = self.reservoir.sample();
            for (id, (ip, choice, conviction)) in sample.iter() {
                queries.push(Query {
                    peer_id: id.clone(),
                    peer_ip: ip.clone(),
                    choice: choice.clone(),
                });
            }
        } else {
            error!("! reservoir uninitialised");
        }
        Queries { queries }
    }
}

#[derive(Debug, Clone, Serialize, Deserialize, Message)]
#[rtype(result = "Switch")]
pub struct PingSuccess {
    ack: Ack,
}

#[derive(Debug, Clone, Serialize, Deserialize, MessageResponse)]
pub struct Switch {
    flipped: bool,
    bootstrapped: bool,
}

impl Handler<PingSuccess> for Ice {
    type Result = Switch;

    // The peer responded successfully
    fn handle(&mut self, msg: PingSuccess, _ctx: &mut Context<Self>) -> Self::Result {
        let ack = msg.ack.clone();
        if self.reservoir.fill(ack.id, ack.outcomes) {
            if self.bootstrapped {
                Switch { flipped: false, bootstrapped: true }
            } else {
                self.bootstrapped = true;
                Switch { flipped: true, bootstrapped: true }
            }
        } else {
            if !self.bootstrapped {
                Switch { flipped: false, bootstrapped: false }
            } else {
                self.bootstrapped = false;
                Switch { flipped: true, bootstrapped: false }
            }
        }
    }
}

#[derive(Debug, Clone, Serialize, Deserialize, Message)]
#[rtype(result = "bool")]
pub struct PingFailure {
    id: Id,
    ip: SocketAddr,
}

impl Handler<PingFailure> for Ice {
    type Result = bool;

    // The peer did not respond or responded erroneously
    fn handle(&mut self, msg: PingFailure, _ctx: &mut Context<Self>) -> Self::Result {
        // If updating the choice to `Faulty` reverts `ice` to a non-bootstrapped state,
        // communicate this to the `alpha` chain.
        if !self.reservoir.update_choice(msg.id, msg.ip, Choice::Faulty) {
            if self.bootstrapped {
                return true;
            }
        }
        return false;
    }
}

#[derive(Debug, Clone, Serialize, Deserialize, Message)]
#[rtype(result = "LivePeers")]
pub struct GetLivePeers;

#[derive(Debug, Clone, Serialize, Deserialize, MessageResponse)]
pub struct LivePeers {
    pub live_peers: Vec<(Id, SocketAddr)>,
}

impl Handler<GetLivePeers> for Ice {
    type Result = LivePeers;

    // The peer did not respond or responded erroneously
    fn handle(&mut self, _msg: GetLivePeers, _ctx: &mut Context<Self>) -> Self::Result {
        LivePeers { live_peers: self.reservoir.get_live_peers() }
    }
}

// When the `Alpha` network becomes `Live` and bootstraps the chain state, `Ice` is informed
// via the `alpha::LiveCommittee` message, which provides the validator set for the current
// height.

#[derive(Debug, Clone, Serialize, Deserialize, Message)]
#[rtype(result = "Committee")]
pub struct LiveCommittee {
    pub total_staking_capacity: u64,
    pub validators: Vec<(Id, u64)>,
}

#[derive(Debug, Clone, Serialize, Deserialize, MessageResponse)]
pub struct Committee {
    pub self_staking_capacity: u64,
    pub sleet_validators: HashMap<Id, (SocketAddr, f64)>,
    pub hail_validators: HashMap<Id, (SocketAddr, u64)>,
}

impl Handler<LiveCommittee> for Ice {
    type Result = Committee;

    // We augment the list of validators from the `LiveCommittee` with the validator
    // endpoints, such that subsequent consensus algorithms can probe the peers.
    fn handle(&mut self, msg: LiveCommittee, _ctx: &mut Context<Self>) -> Self::Result {
        info!("[{}] received live committee", "ice".to_owned().magenta());
        let mut sleet_validators = HashMap::default();
        let mut hail_validators = HashMap::default();
        info!("[{}] live committee size = {}", "ice".magenta(), msg.validators.len());
        let mut self_staking_capacity = None;
        for (id, amount) in msg.validators.iter() {
            if id.clone() == self.id {
                let w = util::percent_of(*amount, msg.total_staking_capacity);
                self_staking_capacity = Some(*amount);
            } else {
                match self.reservoir.get_live_endpoint(id) {
                    Some(ip) => {
                        let w = util::percent_of(*amount, msg.total_staking_capacity);
                        let _ = sleet_validators.insert(id.clone(), (ip.clone(), w));
                        let _ = hail_validators.insert(id.clone(), (ip.clone(), *amount));
                    }
                    None => (),
                }
            }
        }
        let self_staking_capacity = if let Some(self_staking_capacity) = self_staking_capacity {
            self_staking_capacity
        } else {
            panic!("insufficient stake");
        };
        Committee { self_staking_capacity, sleet_validators, hail_validators }
    }
}

#[derive(Debug, Clone, Serialize, Deserialize, Message)]
#[rtype(result = "()")]
pub struct PrintReservoir;

impl Handler<PrintReservoir> for Ice {
    type Result = ();

    // The peer did not respond or responded erroneously
    fn handle(&mut self, msg: PrintReservoir, ctx: &mut Context<Self>) -> Self::Result {
        info!("{}", self.reservoir.print());
    }
}

<<<<<<< HEAD
pub async fn ping(self_id: Id, ip: SocketAddr, queries: Vec<Query>) -> Result<Ack> {
    match client::oneshot(
        ip.clone(),
        Request::Ping(Ping { id: self_id, queries }),
        crate::client::FIXME_UPGRADER.clone(),
    )
    .await
    {
        // Success -> Ack
        Ok(Some(Response::Ack(ack))) => Ok(ack.clone()),
        // Failure (byzantine)
        Ok(Some(_)) => Err(Error::Byzantine),
        // Failure (crash)
        Ok(None) => Err(Error::Crash),
        // Failure (crash)
        Err(err) => Err(Error::Crash),
=======
#[derive(Debug, Clone, Serialize, Deserialize, Message)]
#[rtype(result = "Result<Ack>")]
pub struct DoPing {
    self_id: Id,
    ip: SocketAddr,
    queries: Vec<Query>,
}

impl Handler<DoPing> for Ice {
    type Result = ResponseActFuture<Self, Result<Ack>>;

    fn handle(&mut self, msg: DoPing, _ctx: &mut Context<Self>) -> Self::Result {
        let send_to_client = self.sender.send(ClientRequest::Oneshot {
            ip: msg.ip,
            request: Request::Ping(Ping { id: msg.self_id, queries: msg.queries }),
        });
        let send_to_client = actix::fut::wrap_future::<_, Self>(send_to_client);
        let handle_response = send_to_client.map(move |result, _actor, ctx| {
            match result {
                Ok(ClientResponse::Oneshot(res)) => {
                    match res {
                        // Success -> Ack
                        Some(Response::Ack(ack)) => Ok(ack.clone()),
                        // Failure (byzantine)
                        Some(_) => Err(Error::Byzantine),
                        // Failure (crash)
                        None => Err(Error::Crash),
                    }
                }
                Ok(_) => Err(Error::InvalidResponse),
                Err(e) => Err(Error::Actix(e)),
            }
        });
        Box::pin(handle_response)
>>>>>>> b17a1834
    }
}

#[derive(Debug, Clone, Serialize, Deserialize, Message)]
#[rtype(result = "Status")]
pub struct CheckStatus;

#[derive(Debug, Clone, Serialize, Deserialize, MessageResponse)]
pub struct Status {
    pub bootstrapped: bool,
}

impl Handler<CheckStatus> for Ice {
    type Result = Status;

    fn handle(&mut self, msg: CheckStatus, ctx: &mut Context<Self>) -> Self::Result {
        Status { bootstrapped: self.bootstrapped }
    }
}

pub async fn send_ping_success(self_id: Id, ice: Addr<Ice>, alpha: Addr<Alpha>, ack: Ack) {
    let switch = ice.send(PingSuccess { ack: ack.clone() }).await.unwrap();
    if switch.flipped {
        // If flipped from `LiveNetwork` to `FaultyNetwork`, alert the `Alpha` chain.
        if !switch.bootstrapped {
            alpha.send(alpha::FaultyNetwork).await.unwrap();
        } else {
            // Otherwise alert the `Alpha` chain of a `LiveNetwork`.
            let LivePeers { live_peers } = ice.send(GetLivePeers {}).await.unwrap();
            alpha.send(alpha::LiveNetwork { self_id, live_peers }).await.unwrap();
        }
    }
}

pub async fn send_ping_failure(ice: Addr<Ice>, alpha: Addr<Alpha>, id: Id, ip: SocketAddr) {
    let flipped = ice.send(PingFailure { id: id.clone(), ip: ip.clone() }).await.unwrap();
    // If flipped from `LiveNetwork` to `FaultyNetwork`, alert the `Alpha` chain.
    if flipped {
        alpha.send(alpha::FaultyNetwork).await.unwrap();
    }
}

pub async fn run(self_id: Id, ice: Addr<Ice>, view: Addr<View>, alpha: Addr<Alpha>) {
    loop {
        let () = ice.send(PrintReservoir).await.unwrap();

        // Sample a random peer from the view
        let view::SampleResult { sample } = view.send(view::SampleOne).await.unwrap();

        for (id, ip) in sample.iter().cloned() {
            // Sample up to `k` peers from the reservoir and collect ping queries
            let Queries { queries } =
                ice.send(SampleQueries { sample: (id.clone(), ip.clone()) }).await.unwrap();

            // Ping the designated peer
            match ice.send(DoPing { self_id, ip: ip.clone(), queries }).await.unwrap() {
                Ok(ack) => {
                    send_ping_success(self_id.clone(), ice.clone(), alpha.clone(), ack.clone())
                        .await
                }
                Err(_) => {
                    send_ping_failure(ice.clone(), alpha.clone(), id.clone(), ip.clone()).await
                }
            }
        }

        // Sleep for the protocol period duration.
        actix::clock::sleep(PROTOCOL_PERIOD).await;
    }
}<|MERGE_RESOLUTION|>--- conflicted
+++ resolved
@@ -316,24 +316,6 @@
     }
 }
 
-<<<<<<< HEAD
-pub async fn ping(self_id: Id, ip: SocketAddr, queries: Vec<Query>) -> Result<Ack> {
-    match client::oneshot(
-        ip.clone(),
-        Request::Ping(Ping { id: self_id, queries }),
-        crate::client::FIXME_UPGRADER.clone(),
-    )
-    .await
-    {
-        // Success -> Ack
-        Ok(Some(Response::Ack(ack))) => Ok(ack.clone()),
-        // Failure (byzantine)
-        Ok(Some(_)) => Err(Error::Byzantine),
-        // Failure (crash)
-        Ok(None) => Err(Error::Crash),
-        // Failure (crash)
-        Err(err) => Err(Error::Crash),
-=======
 #[derive(Debug, Clone, Serialize, Deserialize, Message)]
 #[rtype(result = "Result<Ack>")]
 pub struct DoPing {
@@ -368,7 +350,6 @@
             }
         });
         Box::pin(handle_response)
->>>>>>> b17a1834
     }
 }
 
